/*****   TYPES   *****/
export type Counts = { [key: string]: number };
export type KeyValue = { [key: string]: string };
export type FieldDisplayValueType = string[] | string | number | boolean | null | undefined;

/*****   ENUMS   *****/
export enum PipelineStatus {
    PENDING = "Requested",
    RUNNING = "Running",
    COMPLETED = "Done",
    ERROR = "Error",
    CANCELLED = "Cancelled",
}

/*****   INTERFACES   *****/
export interface Family {
    family_id: string;
    family_codename: string;
    created: string;
    created_by: number;
    updated: string;
    updated_by: number;
    participants: Participant[];
}

export interface Participant {
    participant_id: string;
    participant_codename: string;
    family_id: string;
    family_codename: string;
    participant_type: string;
    affected: boolean;
    solved: boolean;
    sex: string;
    notes: string;
    dataset_types: string[];
    created: string;
    created_by: number;
    updated: string;
    updated_by: number;
    tissue_samples: Sample[];
}
export interface Sample {
    tissue_sample_id: string;
    extraction_date: string;
    tissue_sample_type: string;
    tissue_processing: string;
    datasets: Dataset[];
    notes: string;
    created: string;
    created_by: number;
    updated: string;
    updated_by: number;
}
export interface Dataset {
    dataset_id: string;
    participant_codename: string;
    family_codename: string;
    tissue_sample_type: string;
    tissue_sample_id: string;
    dataset_type: string;
    input_hpf_path: string;
    notes: string;
    condition: string;
    extraction_protocol: string;
    capture_kit: string;
    library_prep_method: string;
    library_prep_date: string;
    read_length: number;
    read_type: string;
    sequencing_id: string;
    sequencing_centre: string;
    batch_id: string;
    created: string;
    created_by: number;
    updated: string;
    updated_by: number;
    discriminator: string;
}
export interface Analysis {
    analysis_id: string;
    pipeline_id: string;
    result_hpf_path: string;
    assignee: string;
    requester: string;
    analysis_state: PipelineStatus;
    updated: string;
    notes: string;
    dataset_id: string;
    qsubID: string;
    requested: string;
    started: string;
    finished: string;
    updated_by: number;
}
export interface Pipeline {
    pipeline_id: number;
    pipeline_name: string;
    pipeline_version: string;
    supported_types: string[];
}
export interface Info {
    primaryListTitle: string;
    secondaryListTitle?: string;
<<<<<<< HEAD
    titles: string[];
    values: FieldDisplayValueType[];
    collapsibleTitles?: string[];
    collapsibleValues?: FieldDisplayValueType[];
=======
    fields: Field[];
    collapsibleFields?: Field[];
>>>>>>> 136f7843
    identifier?: string;
}

// Define these as classes so that we can create an array of keys later
export class DataEntryRowBase {
    family_codename!: string;
    participant_codename!: string;
    participant_type!: string;
    tissue_sample_type!: string;
    dataset_type!: string;
}

export class DataEntryRowOptional {
    sex?: string;
    affected?: boolean;
    solved?: boolean;
    input_hpf_path?: string;
    notes?: string;
    condition?: string;
    extraction_protocol?: string;
    capture_kit?: string;
    library_prep_method?: string;
    read_length?: number;
    read_type?: string;
    sequencing_id?: string;
    sequencing_date?: string;
    sequencing_centre?: string;
    batch_id?: string;
}

// Cannot enforce "RNASeq => these values are set" with types
export class DataEntryRowRNASeq {
    RIN?: string;
    DV200?: string;
    concentration?: string;
    sequencer?: string;
    spike_in?: string;
}

export interface DataEntryRow extends DataEntryRowBase, DataEntryRowOptional, DataEntryRowRNASeq {}

export interface DataEntryHeader {
    title: string;
    field: keyof DataEntryRow;
    hidden?: boolean;
}

<<<<<<< HEAD
export interface User {
    username: string;
    email: string;
    isAdmin: boolean;
    password?: string;
    confirmPassword?: string;
    groupMemberships?: string[];
    deactivated?: boolean;
}

export interface UserAction {
    type: "set" | "update" | "add" | "delete";
    payload: User | User[];
=======
export interface Field {
    title: string;
    value: FieldDisplayValueType;
    fieldName?: string;
    disableEdit?: boolean;
>>>>>>> 136f7843
}<|MERGE_RESOLUTION|>--- conflicted
+++ resolved
@@ -102,15 +102,8 @@
 export interface Info {
     primaryListTitle: string;
     secondaryListTitle?: string;
-<<<<<<< HEAD
-    titles: string[];
-    values: FieldDisplayValueType[];
-    collapsibleTitles?: string[];
-    collapsibleValues?: FieldDisplayValueType[];
-=======
     fields: Field[];
     collapsibleFields?: Field[];
->>>>>>> 136f7843
     identifier?: string;
 }
 
@@ -158,7 +151,6 @@
     hidden?: boolean;
 }
 
-<<<<<<< HEAD
 export interface User {
     username: string;
     email: string;
@@ -172,11 +164,11 @@
 export interface UserAction {
     type: "set" | "update" | "add" | "delete";
     payload: User | User[];
-=======
+}
+
 export interface Field {
     title: string;
     value: FieldDisplayValueType;
     fieldName?: string;
     disableEdit?: boolean;
->>>>>>> 136f7843
 }
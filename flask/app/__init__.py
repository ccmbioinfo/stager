import atexit
import logging
import os


from app import (
    analyses,
    buckets,
    datasets,
    error_handler,
    families,
    genes,
    groups,
    manage,
    participants,
    routes,
    tissue_samples,
    users,
    variants,
)
from apscheduler.schedulers.background import BackgroundScheduler

from flask import Flask
from flask import logging as flask_logging

<<<<<<< HEAD
from .extensions import db, login, metrics, migrate, oauth
=======
from .extensions import db, login, ma, migrate, oauth
>>>>>>> 212c8398
from .tasks import send_email_notification
from .utils import DateTimeEncoder


def create_app(config):
    """
    The application factory. Returns an instance of the app.
    """
    # Create the application object
    app = Flask(__name__)
    app.config.from_object(config)
    app.json_encoder = DateTimeEncoder

    config_logger(app)
    register_extensions(app)
    manage.register_commands(app)
    register_blueprints(app)
    if os.getenv("SENDGRID_API_KEY"):
        register_schedulers(app)

    return app


def register_schedulers(app):
    scheduler = BackgroundScheduler(timezone="America/Toronto")
    scheduler.add_job(
        send_email_notification, "cron", [app], day_of_week="mon-fri", hour="9"
    )

    scheduler.start()

    # Shut down the scheduler when exiting the app
    atexit.register(scheduler.shutdown)


def register_blueprints(app):

    app.register_blueprint(routes.routes)

    app.register_blueprint(families.family_blueprint)
    app.register_blueprint(datasets.datasets_blueprint)
    app.register_blueprint(participants.participants_blueprint)
    app.register_blueprint(tissue_samples.tissue_blueprint)
    app.register_blueprint(analyses.analyses_blueprint)
    app.register_blueprint(genes.genes_blueprint)
    app.register_blueprint(variants.variants_blueprint)

    app.register_blueprint(buckets.bucket_blueprint)
    app.register_blueprint(groups.groups_blueprint)
    app.register_blueprint(users.users_blueprint)

    app.register_blueprint(error_handler.error_blueprint)


def register_extensions(app):
    db.init_app(app)
    ma.init_app(app)
    migrate.init_app(app, db)
    login.init_app(app)
    oauth.init_app(app)
    oauth.register(
        name=app.config["OIDC_PROVIDER"],
        client_id=app.config["OIDC_CLIENT_ID"],
        client_secret=app.config["OIDC_CLIENT_SECRET"],
        server_metadata_url=app.config["OIDC_WELL_KNOWN"],
        client_kwargs={"scope": "openid"},
    )
    metrics.init_app(app)
    metrics.info("stager", "Stager process info", revision=app.config.get("GIT_SHA"))


def config_logger(app):
    logging.basicConfig(
        format="[%(levelname)s] %(asctime)s %(name)s (%(funcName)s, line %(lineno)s): %(message)s",
        datefmt="%m/%d/%Y %I:%M:%S %p",
    )

    if app.config["SQLALCHEMY_LOG"]:
        logging.getLogger("sqlalchemy.engine").setLevel(logging.INFO)
        logging.getLogger("sqlalchemy.pool").setLevel(logging.INFO)

    flask_logging.create_logger(app)<|MERGE_RESOLUTION|>--- conflicted
+++ resolved
@@ -23,11 +23,7 @@
 from flask import Flask
 from flask import logging as flask_logging
 
-<<<<<<< HEAD
-from .extensions import db, login, metrics, migrate, oauth
-=======
-from .extensions import db, login, ma, migrate, oauth
->>>>>>> 212c8398
+from .extensions import db, login, ma, metrics, migrate, oauth
 from .tasks import send_email_notification
 from .utils import DateTimeEncoder
 

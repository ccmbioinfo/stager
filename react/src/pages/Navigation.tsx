import React from "react";
import clsx from "clsx";
import { BrowserRouter, Switch, Route } from "react-router-dom";
import {
    makeStyles,
    CssBaseline,
    Drawer,
    AppBar,
    Toolbar,
    List,
    ListItem,
    ListItemIcon,
    ListItemText,
    Typography,
    Divider,
    IconButton,
    Tooltip,
} from "@material-ui/core";
import {
<<<<<<< HEAD
    Menu as MenuIcon, ChevronLeft as ChevronLeftIcon, Dns as DnsIcon,
    People as PeopleIcon, Publish as UploadIcon, Settings as SettingsIcon,
    ShowChart as ShowChartIcon, MeetingRoom as MeetingRoomIcon, VerifiedUser as VerifiedUserIcon,
    AccountCircle as AccountCircleIcon, AddBox
} from '@material-ui/icons';

import Participants from './participants/Participants';
import Analyses from './analysis/Analyses';
import Datasets from './datasets/Datasets';
import Uploads from './upload/Uploads';
import AddParticipants from './addParticipants/AddParticipants';
import Settings from './settings/Settings';
import Admin from './admin/Admin';
import ListItemRouterLink from './ListItemRouterLink';
import NotificationPopover from './NotificationPopover';
=======
    Menu as MenuIcon,
    ChevronLeft as ChevronLeftIcon,
    Dns as DnsIcon,
    People as PeopleIcon,
    Publish as UploadIcon,
    Settings as SettingsIcon,
    ShowChart as ShowChartIcon,
    MeetingRoom as MeetingRoomIcon,
    VerifiedUser as VerifiedUserIcon,
    AccountCircle as AccountCircleIcon,
} from "@material-ui/icons";

import Participants from "./participants/Participants";
import Analyses from "./analysis/Analyses";
import Datasets from "./datasets/Datasets";
import Uploads from "./upload/Uploads";
import Settings from "./settings/Settings";
import Admin from "./admin/Admin";
import ListItemRouterLink from "./ListItemRouterLink";
import NotificationPopover from "./NotificationPopover";
>>>>>>> 64d4c2b3

const drawerWidth = 180;

const useStyles = makeStyles(theme => ({
    root: {
        display: "flex",
        height: "100%",
    },
    toolbarIcon: {
        display: "flex",
        alignItems: "center",
        justifyContent: "flex-end",
        padding: "0 8px",
        ...theme.mixins.toolbar,
    },
    appBar: {
        zIndex: theme.zIndex.drawer + 1,
        transition: theme.transitions.create(["width", "margin"], {
            easing: theme.transitions.easing.sharp,
            duration: theme.transitions.duration.leavingScreen,
        }),
    },
    appBarShift: {
        marginLeft: drawerWidth,
        width: `calc(100% - ${drawerWidth}px)`,
        transition: theme.transitions.create(["width", "margin"], {
            easing: theme.transitions.easing.sharp,
            duration: theme.transitions.duration.enteringScreen,
        }),
    },
    toolbar: {
        paddingLeft: theme.spacing(3),
        paddingRight: theme.spacing(3),
    },
    toolbarShift: {
        paddingLeft: theme.spacing(2),
        paddingRight: theme.spacing(3),
    },
    menuButton: {
        marginRight: theme.spacing(4),
    },
    menuButtonHidden: {
        marginRight: theme.spacing(3),
        display: "none",
    },
    title: {
        flexGrow: 1,
    },
    drawerPaper: {
<<<<<<< HEAD
        position: 'relative',
=======
        position: "relative",
        whiteSpace: "nowrap",
>>>>>>> 64d4c2b3
        width: drawerWidth,
        transition: theme.transitions.create("width", {
            easing: theme.transitions.easing.sharp,
            duration: theme.transitions.duration.enteringScreen,
        }),
    },
    drawerPaperClose: {
        overflowX: "hidden",
        transition: theme.transitions.create("width", {
            easing: theme.transitions.easing.sharp,
            duration: theme.transitions.duration.leavingScreen,
        }),
        width: theme.spacing(7),
    },
    bottomItems: {
        marginTop: "auto",
    },
}));

export interface NavigationProps {
    signout: () => void;
    username: string;
    lastLoginTime: string;
}

export default function Navigation({ username, signout, lastLoginTime }: NavigationProps) {
    const classes = useStyles();
    const [open, setOpen] = React.useState(false);
    const [pageName, setPageName] = React.useState("Participants");

    const handleDrawerOpen = () => {
        setOpen(true);
    };
    const handleDrawerClose = () => {
        setOpen(false);
    };

    return (
        <div className={classes.root}>
            <BrowserRouter>
                <CssBaseline />
                <AppBar
                    position="absolute"
                    className={clsx(classes.appBar, open && classes.appBarShift)}
                >
                    <Toolbar
                        disableGutters
                        className={open ? classes.toolbar : classes.toolbarShift}
                    >
                        <IconButton
                            edge="start"
                            color="inherit"
                            aria-label="open drawer"
                            onClick={handleDrawerOpen}
                            className={open ? classes.menuButtonHidden : classes.menuButton}
                        >
                            <MenuIcon />
                        </IconButton>
                        <Typography
                            component="h1"
                            variant="h6"
                            color="inherit"
                            noWrap
                            className={classes.title}
                        >
                            {pageName}
                        </Typography>
                        <NotificationPopover lastLoginTime={lastLoginTime} />
                        <Tooltip title={"Logged in as " + username} arrow>
                            <AccountCircleIcon fontSize="large" />
                        </Tooltip>
                    </Toolbar>
                </AppBar>
                <Drawer
                    variant="permanent"
                    classes={{
                        paper: clsx(classes.drawerPaper, !open && classes.drawerPaperClose),
                    }}
                    open={open}
                >
                    <div className={classes.toolbarIcon}>
                        <IconButton onClick={handleDrawerClose}>
                            <ChevronLeftIcon />
                        </IconButton>
                    </div>
                    <Divider />
                    <List>
                        <ListItemRouterLink to="/participants" primary="Participants">
                            <PeopleIcon />
                        </ListItemRouterLink>
                        <ListItemRouterLink to="/uploads" primary="Upload">
                            <UploadIcon />
                        </ListItemRouterLink>
                        <ListItemRouterLink to="/addParticipants" primary="Add Participants">
                            <AddBox />
                        </ListItemRouterLink>
                        <ListItemRouterLink to="/datasets" primary="Datasets">
                            <DnsIcon />
                        </ListItemRouterLink>
                        <ListItemRouterLink to="/analysis" primary="Analyses">
                            <ShowChartIcon />
                        </ListItemRouterLink>
                        <ListItemRouterLink to="/settings" primary="Settings">
                            <SettingsIcon />
                        </ListItemRouterLink>
                        <ListItemRouterLink to="/admin" primary="Admin">
                            <VerifiedUserIcon />
                        </ListItemRouterLink>
                    </List>
                    <Divider />
                    <div className={classes.bottomItems}>
                        <List>
                            <ListItem button onClick={signout}>
                                <ListItemIcon>
                                    <MeetingRoomIcon />
                                </ListItemIcon>
                                <ListItemText primary="Sign out" />
                            </ListItem>
                        </List>
                    </div>
                </Drawer>
                <Switch>
<<<<<<< HEAD
                    <Route path="/admin" render={() => {setPageName("Admin"); return <Admin />}} />
                    <Route path="/analysis" render={() => {setPageName("Analyses"); return <Analyses />}} />
                    <Route path="/datasets" render={() => {setPageName("Datasets"); return <Datasets />}}  />
                    <Route path="/uploads" render={() => {setPageName("Upload"); return <Uploads />}}  />
                    <Route path="/addParticipants" render={() => {setPageName("Add Participants"); return <AddParticipants />}}  />
                    <Route path="/settings" render={() => {setPageName("Settings"); return <Settings username={username} />}} />
                    <Route path={["/", "/participants"]} render={() => {setPageName("Participants"); return <Participants />}}  />
=======
                    <Route
                        path="/admin"
                        render={() => {
                            setPageName("Admin");
                            return <Admin />;
                        }}
                    />
                    <Route
                        path="/analysis"
                        render={() => {
                            setPageName("Analyses");
                            return <Analyses />;
                        }}
                    />
                    <Route
                        path="/datasets"
                        render={() => {
                            setPageName("Datasets");
                            return <Datasets />;
                        }}
                    />
                    <Route
                        path="/uploads"
                        render={() => {
                            setPageName("Upload");
                            return <Uploads />;
                        }}
                    />
                    <Route
                        path="/settings"
                        render={() => {
                            setPageName("Settings");
                            return <Settings username={username} />;
                        }}
                    />
                    <Route
                        path={["/", "/participants"]}
                        render={() => {
                            setPageName("Participants");
                            return <Participants />;
                        }}
                    />
>>>>>>> 64d4c2b3
                </Switch>
            </BrowserRouter>
        </div>
    );
}<|MERGE_RESOLUTION|>--- conflicted
+++ resolved
@@ -17,7 +17,6 @@
     Tooltip,
 } from "@material-ui/core";
 import {
-<<<<<<< HEAD
     Menu as MenuIcon, ChevronLeft as ChevronLeftIcon, Dns as DnsIcon,
     People as PeopleIcon, Publish as UploadIcon, Settings as SettingsIcon,
     ShowChart as ShowChartIcon, MeetingRoom as MeetingRoomIcon, VerifiedUser as VerifiedUserIcon,
@@ -33,28 +32,6 @@
 import Admin from './admin/Admin';
 import ListItemRouterLink from './ListItemRouterLink';
 import NotificationPopover from './NotificationPopover';
-=======
-    Menu as MenuIcon,
-    ChevronLeft as ChevronLeftIcon,
-    Dns as DnsIcon,
-    People as PeopleIcon,
-    Publish as UploadIcon,
-    Settings as SettingsIcon,
-    ShowChart as ShowChartIcon,
-    MeetingRoom as MeetingRoomIcon,
-    VerifiedUser as VerifiedUserIcon,
-    AccountCircle as AccountCircleIcon,
-} from "@material-ui/icons";
-
-import Participants from "./participants/Participants";
-import Analyses from "./analysis/Analyses";
-import Datasets from "./datasets/Datasets";
-import Uploads from "./upload/Uploads";
-import Settings from "./settings/Settings";
-import Admin from "./admin/Admin";
-import ListItemRouterLink from "./ListItemRouterLink";
-import NotificationPopover from "./NotificationPopover";
->>>>>>> 64d4c2b3
 
 const drawerWidth = 180;
 
@@ -104,12 +81,7 @@
         flexGrow: 1,
     },
     drawerPaper: {
-<<<<<<< HEAD
         position: 'relative',
-=======
-        position: "relative",
-        whiteSpace: "nowrap",
->>>>>>> 64d4c2b3
         width: drawerWidth,
         transition: theme.transitions.create("width", {
             easing: theme.transitions.easing.sharp,
@@ -232,15 +204,6 @@
                     </div>
                 </Drawer>
                 <Switch>
-<<<<<<< HEAD
-                    <Route path="/admin" render={() => {setPageName("Admin"); return <Admin />}} />
-                    <Route path="/analysis" render={() => {setPageName("Analyses"); return <Analyses />}} />
-                    <Route path="/datasets" render={() => {setPageName("Datasets"); return <Datasets />}}  />
-                    <Route path="/uploads" render={() => {setPageName("Upload"); return <Uploads />}}  />
-                    <Route path="/addParticipants" render={() => {setPageName("Add Participants"); return <AddParticipants />}}  />
-                    <Route path="/settings" render={() => {setPageName("Settings"); return <Settings username={username} />}} />
-                    <Route path={["/", "/participants"]} render={() => {setPageName("Participants"); return <Participants />}}  />
-=======
                     <Route
                         path="/admin"
                         render={() => {
@@ -262,6 +225,7 @@
                             return <Datasets />;
                         }}
                     />
+                    <Route path="/addParticipants" render={() => {setPageName("Add Participants"); return <AddParticipants />}}  />
                     <Route
                         path="/uploads"
                         render={() => {
@@ -283,7 +247,6 @@
                             return <Participants />;
                         }}
                     />
->>>>>>> 64d4c2b3
                 </Switch>
             </BrowserRouter>
         </div>

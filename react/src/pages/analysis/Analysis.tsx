import React, { useEffect, useState } from 'react';
import { useParams, useHistory, useLocation } from 'react-router';
import { makeStyles } from '@material-ui/core/styles';
import { Chip, IconButton, TextField, Tooltip, Typography, Container } from '@material-ui/core';
import { Cancel, Description, Add, Visibility, PlayArrow, PersonPin } from '@material-ui/icons';
import MaterialTable, { MTableToolbar } from 'material-table';
import Title from '../Title';
import CancelAnalysisDialog from './CancelAnalysisDialog';
import AnalysisInfoDialog from './AnalysisInfoDialog';
import AddAnalysisAlert from './AddAnalysisAlert';
import SetAssigneeDialog from './SetAssigneeDialog';

const useStyles = makeStyles(theme => ({
    root: {
        display: 'fill',
    },
    appBarSpacer: theme.mixins.toolbar,
    content: {
        flexGrow: 1,
        height: '100vh',
        overflow: 'auto',
    },
    container: {
        paddingTop: theme.spacing(3),
        paddingBottom: theme.spacing(3),
    },
    paper: {
        padding: theme.spacing(2),
        display: 'flex',
        overflow: 'auto',
        flexDirection: 'column',
    },
    seeMore: {
        marginTop: theme.spacing(3),
    },
    dialogHeader: {
        paddingBottom: '0',
    },
    hoverIcon: {
        '&:hover': {
            background: "#f1f1f1",
        },
    },
    statusTitle: {
        color: '#3f51b5',
    },
    centreItem: {
        textAlign: 'center',
    },
    downloadButton: {
        marginTop: theme.spacing(3),
        float: "right",
    },
    viewIcon: {
        textAlign: 'center',
        '&:hover': {
            //color: '#3f51b5',
            background: "#f1f1f1",
        },
    },
    chip: {
        color: "primary",
        marginRight: '10px',
        colorPrimary: theme.palette.primary,
    }
}));

export enum PipelineStatus {
    PENDING = "Pending",
    RUNNING = "Running",
    COMPLETED = "Completed",
    ERROR = "Error",
    CANCELLED = "Cancelled"
}

export interface AnalysisRow {
    analysis_id: string;
    pipeline_id: string; // Display pipeline name?
    result_hpf_path: string;
    assignee: string;  // show ID or username?
    requester: string; // show ID or username?
    state: PipelineStatus;
    updated: string; // Date type maybe?
    notes: string;
    selected: boolean; // used for optimizing data updating
    /*
    More fields can go here as required;
    MaterialTable columns only need to cover a subset of 
    fields in this interface. 
    */
}

// generate fake analysis data
export function createAnalysis(
    analysis_id: string,
    pipeline_id: string,
    result_hpf_path: string,
    assignee: string,
    requester: string,
    state: PipelineStatus,
    updated: string,
    notes: string): AnalysisRow {

    return { 
        analysis_id,
        pipeline_id,
        result_hpf_path,
        assignee,
        requester,
        state,
        updated,
        notes,
        selected: false
    };
}

// fake notes
const loremIpsum = [
    "Lorem ipsum dolor sit amet, consectetur adipiscing elit. Vivamus vestibulum, urna ac iaculis congue, urna justo accumsan ligula.",
    "Lorem ipsum dolor sit amet, consectetur adipiscing elit. Maecenas rhoncus libero at ornare pellentesque. Etiam consequat nullam.",
    "Lorem ipsum dolor sit amet, consectetur adipiscing elit. Fusce rutrum hendrerit mi, at dignissim mauris porttitor ut. Cras odio."
]

const analyses = [
    createAnalysis("A0000", "P01", '/path/to/file/', "User 2", "User 3", PipelineStatus.COMPLETED, '2020-05-23 12:09 PM', loremIpsum[0]),
    createAnalysis("A0001", "P02", '/example/path/', "User 4", "User 3", PipelineStatus.RUNNING, '2020-06-13 1:09 AM', loremIpsum[1]),
    createAnalysis("A0002", "P01", '/foo/', "User 2", "User 5", PipelineStatus.ERROR, '2020-06-19 4:32 AM', loremIpsum[2]),
    createAnalysis("A0003", "P02", '/foo/bar/', "User 3", "User 1", PipelineStatus.PENDING, '2020-06-22 8:56 PM', loremIpsum[2]),
    createAnalysis("A0004", "P03", '/foo/bar/', "User 1", "User 2", PipelineStatus.PENDING, '2020-06-21 8:09 AM', loremIpsum[0]),
    createAnalysis("A0005", "P03", '/foo/baz/', "User 4", "User 4", PipelineStatus.RUNNING, '2020-06-21 1:22 PM', loremIpsum[1]),
    createAnalysis("A0006", "P02", '/bar/baz/', "User 1", "User 5", PipelineStatus.PENDING, '2020-06-19 10:00 AM', loremIpsum[2]),
    createAnalysis("A0007", "P03", '/example/path/', "User 2", "User 5", PipelineStatus.RUNNING, '2020-06-19 9:09 AM', loremIpsum[0]),
    createAnalysis("A0008", "P03", '/example/path/', "User 5", "User 4", PipelineStatus.COMPLETED, '2020-06-20 7:07 AM', loremIpsum[1])
];


type ParamTypes = {
    analysis_id: string | undefined
}

// Displays notes as an interactive tooltip
function renderNotes(rowData: AnalysisRow) {
    return (
    <Tooltip title={
        <>
        <Typography variant="body1">{rowData.notes}</Typography>
        </>
    } interactive placement="left">
        <IconButton><Description/></IconButton>
    </Tooltip>
    );
}

// Returns the analysis IDs of the provided rows, optionally delimited with delim
function rowsToString(rows: AnalysisRow[], delim?: string) {
    let returnStr = "";
    if (delim) {
        rows.forEach((row) => returnStr = returnStr.concat(`${row.analysis_id}${delim}`));
    } else {
        rows.forEach((row, index, arr) => (
            returnStr = returnStr.concat(
            index < arr.length-1 
            ? `${row.analysis_id}, `
            : `${row.analysis_id}`
        )));
    }
    return returnStr;
}

// How long to wait before refreshing data, in milliseconds
// Default: 1 min
const refreshTimeDelay = 1000 * 60;

/**
 * Convert the provided JSON Array to a valid array of AnalysisRows.
 */
function jsonToAnalysisRows(data: Array<any>): AnalysisRow[] {
    const rows: AnalysisRow[] = data.map((row, index, arr) => {
        switch (row.analysis_state) {
            case 'Requested':
                row.state = PipelineStatus.PENDING;
                break;
            case 'Running':
                row.state = PipelineStatus.RUNNING;
                break;
            case 'Done':
                row.state = PipelineStatus.COMPLETED;
                break;
            case 'Error':
                row.state = PipelineStatus.ERROR;
                break;
            case 'Cancelled':
                row.state = PipelineStatus.CANCELLED;
                break;
            default:
                row.state = null;
                break;
        }
        
        return { ...row, selected: false } as AnalysisRow;
    });
    return rows;
<<<<<<< HEAD
}

/**
 * Returns whether this analysis is allowed to be cancelled.
 */
function cancelFilter(row: AnalysisRow) {
    return row.state === PipelineStatus.RUNNING || row.state === PipelineStatus.PENDING;
}

/**
 * Returns whether this analysis is allowed to be run.
 */
function runFilter(row: AnalysisRow) {
    return row.state === PipelineStatus.ERROR || row.state === PipelineStatus.CANCELLED;
=======
>>>>>>> 9e268390
}

export default function Analysis() {
    const classes = useStyles();
    const { analysis_id }= useParams<ParamTypes>();
    const [rows, setRows] = useState<AnalysisRow[]>([]);
    const [detail, setDetail] = useState(false); // for detail dialog
    const [cancel, setCancel] = useState(false); // for cancel dialog
    const [direct, setDirect] = useState(false); // for add analysis dialog (re-direct)
    const [assignment, setAssignment] = useState(false); // for set assignee dialog

    const detailRow = analyses.find(analysis => analysis.analysis_id === analysis_id);
    const [activeRows, setActiveRows] = useState<AnalysisRow[]>(detailRow ? [detailRow] : []);

    const [chipFilter, setChipFilter] = useState<string>(""); // filter by state

    const [cancelAllowed, setCancelAllowed] = useState<boolean>(true);

    const history = useHistory();

    useEffect(() => {
        document.title = "Analyses | ST2020";

        // Fetch data here
        fetch('/api/analyses', { method: "GET" })
        .then(response => response.json())
        .then(data => {
            const rows = jsonToAnalysisRows(data);
            setRows(rows);
        });

        // For when the user comes from the notification panel
        if (activeRows.length > 0 && analysis_id) 
            setDetail(true);

    }, []);

    return (
        <main className={classes.content}>
            <div className={classes.appBarSpacer} />
            {activeRows.length > 0 &&
                <CancelAnalysisDialog
                    open={cancel}
                    affectedRows={activeRows}
                    title={
                        activeRows.length == 1 
                        ? `Stop Analysis?` 
                        : `Stop Analyses?`
                    }
                    onClose={() => { setCancel(false) }}
                    onAccept={() => { 
                        // TODO: PATCH goes here for cancelling analyses

                        // If successful...
                        const newRows = [...rows];
                        newRows.forEach((row, index, arr) => {
                            if (row.selected && cancelFilter(row)) {
                                const newRow: AnalysisRow = { ...newRows[index] };
                                newRow.state = PipelineStatus.CANCELLED;
                                newRows[index] = newRow;
                            }
                        });

                        setRows(newRows);
                        setCancel(false);
                    }}
                    cancelFilter={cancelFilter}
                    labeledByPrefix={`${rowsToString(activeRows, "-")}`}
                    describedByPrefix={`${rowsToString(activeRows, "-")}`}
                />}
                
            {activeRows.length > 0 &&
                <AnalysisInfoDialog
                    open={detail}
                    analysis={activeRows[0]}
                    onClose={() => {setDetail(false); if(analysis_id){history.goBack()}}}
                />}

            <AddAnalysisAlert
                open={direct}
                onClose={() => { setDirect(false); }}
                onAccept={() => { setDirect(false); history.push("/participants"); }}
            />

            {activeRows.length > 0 && 
                <SetAssigneeDialog
                    affectedRows={activeRows}
                    open={assignment}
                    onClose={() => { setAssignment(false); }}
                    onSubmit={(username) => { 
                        // TODO: PATCH goes here for setting assignees

                        // If successful...
                        const newRows = [...rows];
                        newRows.forEach((row, index, arr) => {
                            if (row.selected) {
                                const newRow: AnalysisRow = { ...newRows[index] };
                                newRow.assignee = username;
                                newRows[index] = newRow;
                            }
                        });

                        setRows(newRows);
                        setAssignment(false);
                    
                    }}
                />}
            
            <Container maxWidth="lg" className={classes.container}>
                <MaterialTable
                    columns={[
                        { title: 'Analysis ID', field: 'analysis_id', type: 'string', editable: 'never', width: '8%' },
                        { title: 'Pipeline', field: 'pipeline_id', type: 'string', editable: 'never', width: '8%' },
                        { title: 'Assignee', field: 'assignee', type: 'string', editable: 'never', width: '8%' },
                        { title: 'Requester', field: 'requester', type: 'string', editable: 'never', width: '8%' },
                        { title: 'Updated', field: 'updated', type: 'string', editable: 'never' },
                        { title: 'Result HPF Path', field: 'result_hpf_path', type: 'string' },
                        { title: 'Status', field: 'state', type: 'string', editable: 'never', defaultFilter: chipFilter },
                        { title: 'Notes', field: 'notes', type: 'string', width: '30%', /* render: renderNotes, */
                        editComponent: props => (
                            <TextField
                            multiline
                            value={props.value}
                            onChange={event => props.onChange(event.target.value)}
                            rows={4}
                            fullWidth
                            />
                        )}
                    ]}
                    onSelectionChange={(selectedRows, row) => {
                        setActiveRows(selectedRows);
                        // Use hidden 'selected' field to optimize mass cancellation, reassignment, etc.
                        const newRows = [...rows];
                        
                        if (row) {  // one row changed
                            const index = rows.indexOf(row);
                            const newRow: AnalysisRow = { ...newRows[index] };
                            newRow.selected = !row.selected;
                            newRows[index] = newRow;
                        } 
                        else {  // all rows changed
                            if (selectedRows.length === rows.length)
                                newRows.forEach((val, i, arr) => arr[i] = { ...arr[i], selected: true });
                            else
                                newRows.forEach((val, i, arr) => arr[i] = { ...arr[i], selected: false });
                        }
                        setRows(newRows);

                        // Check what actions are allowed
                        let cancelAllowed = true;
                        for (const row of selectedRows) {
                            if ( !(row.state in [PipelineStatus.RUNNING, PipelineStatus.PENDING]) ) {
                                cancelAllowed = false;
                                break;
                            }
                        }
                        setCancelAllowed(cancelAllowed);
                    }}
                    data={rows}
                    title={
                        <Title>Active Analyses</Title>
                    }
                    options={{
                        pageSize: 10,
                        filtering: true,
                        search: false,
                        padding: 'dense',
                        selection: true
                    }}
                    actions={[
                        {
                            icon: Visibility,
                            tooltip: 'Analysis details',
                            position: 'row',
                            onClick: (event, rowData) => {
                                // We can only view details of one row at a time
                                setDetail(true);
                                history.push(`/analysis/${(rowData as AnalysisRow).analysis_id}`);
                            }
                        },
                        {
                            icon: Cancel,
                            tooltip: 'Cancel analysis',
                            position: 'toolbarOnSelect',
                            onClick: (event, rowData) => {
                                setActiveRows(rowData as AnalysisRow[]);
                                setCancel(true);
                            },
                        },
                        {
                            icon: Add,
                            tooltip: 'Add New Analysis',
                            position: 'toolbar',
                            isFreeAction: true,
                            onClick: (event) => setDirect(true)
                        },
                        {
                            icon: PlayArrow,
                            tooltip: 'Run analysis',
                            position: 'toolbarOnSelect',
                            onClick: (event, rowData) => {
                                setActiveRows(rowData as AnalysisRow[]);
                                // TODO: PATCH here to start pending analyses

                                // If successful...
                                const newRows = [...rows];
                                newRows.forEach((row, index, arr) => {
                                    if (row.selected && runFilter(row)) {
                                        const newRow: AnalysisRow = { ...newRows[index] };
                                        newRow.state = PipelineStatus.RUNNING;
                                        newRows[index] = newRow;
                                    }
                                });

                                setRows(newRows);
                            },
                        },
                        {
                            icon: PersonPin,
                            tooltip: "Assign to...",
                            onClick: (event, rowData) => {
                                // Data handled by SetAssigneeDialog onSubmit
                                setActiveRows(rowData as AnalysisRow[]);
                                setAssignment(true);
                            }
                        }
                    ]}
                    editable={{
                        onRowUpdate: (newData, oldData) =>
                            new Promise((resolve, reject) => {
                                // TODO: Send PATCH here for editing notes or path

                                const dataUpdate = [...rows];
                                // find the row; assume analysis_id is unique
                                const index = dataUpdate.findIndex((row, index, obj) => {
                                    return row.analysis_id === oldData?.analysis_id
                                });

                                const newRow: AnalysisRow = { ...dataUpdate[index] };

                                // only update the columns that are allowed
                                newRow.notes = newData.notes;
                                newRow.result_hpf_path = newData.result_hpf_path;
                                dataUpdate[index] = newRow;
                                setRows(dataUpdate);

                                resolve();
                            })
                    }}
                    components={{
                        Toolbar: props => (
                            <div>
                                <MTableToolbar {...props} />
                                <div style={{ marginLeft: '24px' }}>
                                    <Chip label="Completed" clickable className={classes.chip} onClick={() => setChipFilter(PipelineStatus.COMPLETED)} />
                                    <Chip label="Running" clickable className={classes.chip} onClick={() => setChipFilter(PipelineStatus.RUNNING)} />
                                    <Chip label="Pending" clickable className={classes.chip} onClick={() => setChipFilter(PipelineStatus.PENDING)} />
                                    <Chip label="Error" clickable className={classes.chip} onClick={() => setChipFilter(PipelineStatus.ERROR)} />
                                    <Chip label="Cancelled" clickable className={classes.chip} onClick={() => setChipFilter(PipelineStatus.CANCELLED)} />
                                    <IconButton onClick={() => setChipFilter("")}> <Cancel/> </IconButton>
                                </div>
                            </div>
                            );
                        },
                    }}
                />
            </Container>
        </main>
    )
}<|MERGE_RESOLUTION|>--- conflicted
+++ resolved
@@ -200,7 +200,6 @@
         return { ...row, selected: false } as AnalysisRow;
     });
     return rows;
-<<<<<<< HEAD
 }
 
 /**
@@ -215,8 +214,6 @@
  */
 function runFilter(row: AnalysisRow) {
     return row.state === PipelineStatus.ERROR || row.state === PipelineStatus.CANCELLED;
-=======
->>>>>>> 9e268390
 }
 
 export default function Analysis() {
@@ -479,9 +476,9 @@
                                     <IconButton onClick={() => setChipFilter("")}> <Cancel/> </IconButton>
                                 </div>
                             </div>
-                            );
-                        },
-                    }}
+                            )
+                        }
+                    }
                 />
             </Container>
         </main>

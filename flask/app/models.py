from dataclasses import dataclass
from datetime import datetime, date
from enum import Enum
from typing import List
from flask_login import UserMixin
from werkzeug.security import generate_password_hash, check_password_hash
from sqlalchemy import CheckConstraint

from . import db


users_groups_table = db.Table(
    "users_groups",
    db.Model.metadata,
    db.Column("user_id", db.Integer, db.ForeignKey("user.user_id")),
    db.Column("group_id", db.Integer, db.ForeignKey("group.group_id")),
)


class User(UserMixin, db.Model):
    user_id = db.Column(db.Integer, primary_key=True)
    username = db.Column(db.String(30), nullable=False, unique=True)
    password_hash = db.Column(db.String(200), nullable=False, unique=False)
    email = db.Column(db.String(150), nullable=False, unique=True)
    is_admin = db.Column(db.Boolean, unique=False, default=False)
    last_login = db.Column(db.DateTime)
    deactivated = db.Column(db.Boolean, unique=False, nullable=False, default=False)
    minio_access_key = db.Column(db.String(150))
    minio_secret_key = db.Column(db.String(150))

    groups = db.relationship("Group", secondary=users_groups_table, backref="users")

    def set_password(self, password):
        self.password_hash = generate_password_hash(
            password, method="pbkdf2:sha256:50000"
        )

    def check_password(self, password):
        return check_password_hash(self.password_hash, password)

    def get_id(self):
        return self.user_id


@dataclass
class Group(db.Model):
    group_id: int = db.Column(db.Integer, primary_key=True)
    group_code: str = db.Column(
        db.String(50),
        CheckConstraint(
            "LENGTH(group_code) > 2 AND group_code REGEXP '^[a-z,0-9,-]*$' AND BINARY group_code = LOWER(group_code)"
        ),
        nullable=False,
        unique=True,
    )
    group_name: str = db.Column(
        db.String(250), nullable=False, unique=True
    )  # full group name


@dataclass
class Family(db.Model):
    family_id: int = db.Column(db.Integer, primary_key=True)
    # Family.FamilyID
    family_codename: str = db.Column(db.String(50), nullable=False, unique=True)
    created: str = db.Column(db.DateTime, nullable=False, default=datetime.utcnow)
    created_by_id: int = db.Column(
        db.Integer, db.ForeignKey("user.user_id", onupdate="cascade"), nullable=False
    )
    updated: str = db.Column(
        db.DateTime, nullable=False, default=datetime.utcnow, onupdate=datetime.utcnow
    )
    updated_by_id: int = db.Column(
        db.Integer, db.ForeignKey("user.user_id", onupdate="cascade"), nullable=False
    )
    participants = db.relationship("Participant", backref="family")

    updated_by = db.relationship("User", foreign_keys=[updated_by_id])
    created_by = db.relationship("User", foreign_keys=[created_by_id])


class Sex(str, Enum):
    Male = "Male"
    Female = "Female"
    Other = "Other"


class ParticipantType(str, Enum):
    Proband = "Proband"
    Parent = "Parent"
    Sibling = "Sibling"


@dataclass
class Participant(db.Model):
    participant_id: int = db.Column(db.Integer, primary_key=True)
    family_id = db.Column(db.Integer, db.ForeignKey("family.family_id"), nullable=False)
    # Sample.SampleName
    participant_codename: str = db.Column(db.String(50), nullable=False, unique=True)
    # Sample.Gender
    sex: Sex = db.Column(db.Enum(Sex))
    # Sample.SampleType
    participant_type: ParticipantType = db.Column(db.Enum(ParticipantType))
    month_of_birth: date = db.Column(
        db.Date, CheckConstraint("DAY(month_of_birth) = 1")
    )
    # Sample.AffectedStatus
    affected: bool = db.Column(db.Boolean)
    # Dataset.SolvedStatus
    solved: bool = db.Column(db.Boolean)  # TODO uncomment and rebuild
    notes: str = db.Column(db.Text)
    created: datetime = db.Column(db.DateTime, nullable=False, default=datetime.utcnow)
    created_by_id: int = db.Column(
        db.Integer, db.ForeignKey("user.user_id", onupdate="cascade"), nullable=False
    )
    updated: datetime = db.Column(
        db.DateTime, nullable=False, default=datetime.utcnow, onupdate=datetime.utcnow
    )
    updated_by_id: int = db.Column(
        db.Integer, db.ForeignKey("user.user_id", onupdate="cascade"), nullable=False
    )
    tissue_samples = db.relationship("TissueSample", backref="participant")
    updated_by = db.relationship("User", foreign_keys=[updated_by_id])
    created_by = db.relationship("User", foreign_keys=[created_by_id])


class TissueSampleType(str, Enum):
    Blood = "Blood"  # BLO
    Saliva = "Saliva"  # SAL
    Lymphocyte = "Lymphocyte"  # LYM
    Fibroblast = "Fibroblast"  # FIB
    Muscle = "Muscle"  # MUS
    Skin = "Skin"  # SKI
    Urine = "Urine"  # URI
    Plasma = "Plasma"  # PLA
    Unknown = "Unknown"  # UNK
    Kidney = "Kidney"  # KID


class TissueProcessing(str, Enum):
    FreshFrozen = "FF"
    Formaldehyde = "FFPE"


@dataclass
class TissueSample(db.Model):
    tissue_sample_id: int = db.Column(db.Integer, primary_key=True)
    participant_id: int = db.Column(
        db.Integer, db.ForeignKey("participant.participant_id"), nullable=False
    )
    extraction_date: datetime = db.Column(db.Date)
    # Sample.TissueType
    tissue_sample_type: TissueSampleType = db.Column(
        db.Enum(TissueSampleType), nullable=False
    )
    # RNASeqDataset.TissueProcessing
    tissue_processing: TissueProcessing = db.Column(db.Enum(TissueProcessing))
    notes: str = db.Column(db.Text)
    created: datetime = db.Column(db.DateTime, nullable=False, default=datetime.utcnow)
    created_by_id: int = db.Column(
        db.Integer, db.ForeignKey("user.user_id", onupdate="cascade"), nullable=False
    )
    updated: datetime = db.Column(
        db.DateTime, nullable=False, default=datetime.utcnow, onupdate=datetime.now
    )
    updated_by_id: int = db.Column(
        db.Integer, db.ForeignKey("user.user_id", onupdate="cascade"), nullable=False
    )
    datasets = db.relationship("Dataset", backref="tissue_sample")
    updated_by = db.relationship("User", foreign_keys=[updated_by_id])
    created_by = db.relationship("User", foreign_keys=[created_by_id])


@dataclass
class DatasetType(db.Model):
    __tablename__ = "dataset_type"
    dataset_type: str = db.Column(db.String(50), primary_key=True)


@dataclass
class MetaDatasetType(db.Model):
    __tablename__ = "metadataset_type"
    metadataset_type: str = db.Column(db.String(50), primary_key=True)


@dataclass
class MetaDatasetType_DatasetType(db.Model):
    __tablename__ = "metadataset_type_dataset_type"
    dataset_type: str = db.Column(
        db.String(50),
        db.ForeignKey("dataset_type.dataset_type"),
        nullable=False,
        unique=True,
        primary_key=True,
    )
    metadataset_type: str = db.Column(
        db.String(50),
        db.ForeignKey("metadataset_type.metadataset_type"),
        nullable=False,
        primary_key=True,
    )


# Name TBD
class DatasetCondition(str, Enum):
    Control = "Control"
    GermLine = "GermLine"  # e.g. rare diseases
    Somatic = "Somatic"  # e.g. cancer


class DatasetExtractionProtocol(str, Enum):
    Something = "Something"


class DatasetReadType(str, Enum):
    PairedEnd = "PairedEnd"
    SingleEnd = "SingleEnd"


groups_datasets_table = db.Table(
    "groups_datasets",
    db.Model.metadata,
    db.Column("group_id", db.Integer, db.ForeignKey("group.group_id")),
    db.Column("dataset_id", db.Integer, db.ForeignKey("dataset.dataset_id")),
)


datasets_analyses_table = db.Table(
    "datasets_analyses",
    db.Model.metadata,
    db.Column("dataset_id", db.Integer, db.ForeignKey("dataset.dataset_id")),
    db.Column("analysis_id", db.Integer, db.ForeignKey("analysis.analysis_id")),
)


@dataclass
class Dataset(db.Model):
    __tablename__ = "dataset"
    tissue_sample_id: int = db.Column(
        db.Integer, db.ForeignKey("tissue_sample.tissue_sample_id"), nullable=False
    )
    # Dataset.DatasetID
    dataset_id: int = db.Column(db.Integer, primary_key=True)
    # Dataset.DatasetType
    dataset_type: str = db.Column(
        db.String(50), db.ForeignKey("dataset_type.dataset_type"), nullable=False
    )
    # Dataset.Notes
    notes: str = db.Column(db.Text)
    # RNASeqDataset.Condition (name TBD)
    condition: DatasetCondition = db.Column(db.Enum(DatasetCondition), nullable=False)
    extraction_protocol: DatasetExtractionProtocol = db.Column(
        db.Enum(DatasetExtractionProtocol)
    )
    # RNASeqDataset.ExtractionMethod (guided dropdown or enum)
    capture_kit: str = db.Column(db.String(50))
    # RNASeq.LibraryPrepMethod (guided dropdown or enum)
    library_prep_method: str = db.Column(db.String(50))
    library_prep_date: datetime = db.Column(db.Date)
    read_length: int = db.Column(db.Integer)
    read_type: DatasetReadType = db.Column(db.Enum(DatasetReadType))
    sequencing_id: str = db.Column(db.String(50))
    sequencing_date: datetime = db.Column(db.Date)
    # Uploaders.UploadCenter
    sequencing_centre: str = db.Column(db.String(100))
    batch_id: str = db.Column(db.String(50))
    created: datetime = db.Column(db.DateTime, default=datetime.utcnow)
    created_by_id: int = db.Column(
        db.Integer, db.ForeignKey("user.user_id", onupdate="cascade"), nullable=False
    )
    # Dataset.NotesLastUpdatedDate
    updated: datetime = db.Column(
        db.DateTime, nullable=False, onupdate=datetime.now, default=datetime.utcnow
    )
    # Dataset.NotesLastUpdatedBy
    updated_by_id: int = db.Column(
        db.Integer, db.ForeignKey("user.user_id", onupdate="cascade"), nullable=False
    )

    discriminator = db.Column(db.Enum("dataset", "rnaseq_dataset"))
    __mapper_args__ = {
        "polymorphic_identity": "dataset",
        "polymorphic_on": discriminator,
    }

    files = db.relationship(
        "DatasetFile", backref="dataset", cascade="all, delete", passive_deletes=True
    )
    analyses = db.relationship(
        "Analysis", secondary=datasets_analyses_table, backref="datasets"
    )
    groups = db.relationship(
        "Group", secondary=groups_datasets_table, backref="datasets"
    )
    updated_by = db.relationship("User", foreign_keys=[updated_by_id])
    created_by = db.relationship("User", foreign_keys=[created_by_id])


@dataclass
class RNASeqDataset(Dataset):
    __tablename__ = "rnaseq_dataset"
    dataset_id: int = db.Column(
        db.Integer,
        db.ForeignKey("dataset.dataset_id", onupdate="cascade", ondelete="cascade"),
        primary_key=True,
    )
    # RNASeqDataset.RIN
    RIN: float = db.Column(db.Float)
    # RNASeqDataset.DV200
    DV200: int = db.Column(db.Integer)
    # RNASeqDataset.QubitRNAConcentration
    concentration: float = db.Column(db.Float)
    # RNASeqDataset.Sequencer (guided dropdown or enum)
    sequencer: str = db.Column(db.String(50))
    spike_in: str = db.Column(db.String(50))

    __mapper_args__ = {"polymorphic_identity": "rnaseq_dataset"}


@dataclass
class DatasetFile(db.Model):
    file_id: int = db.Column(db.Integer, primary_key=True)
    dataset_id: int = db.Column(
        db.Integer,
        db.ForeignKey("dataset.dataset_id", onupdate="cascade", ondelete="cascade"),
        nullable=False,
    )
    # Dataset.HPFPath
    path: str = db.Column(db.String(500), nullable=False, unique=True)


class AnalysisState(str, Enum):
    Requested = "Requested"
    Running = "Running"
    Done = "Done"
    Error = "Error"
    Cancelled = "Cancelled"


@dataclass
class Analysis(db.Model):
    # Analysis.AnalysisID
    analysis_id: int = db.Column(db.Integer, primary_key=True)
    # AnalysisStatus.AnalysisStep
    analysis_state: AnalysisState = db.Column(db.Enum(AnalysisState), nullable=False)
    pipeline = db.relationship("Pipeline")
    pipeline_id: int = db.Column(
        db.Integer,
        db.ForeignKey("pipeline.pipeline_id", onupdate="cascade", ondelete="restrict"),
        nullable=False,
    )
    # Dataset.RunID
    qsub_id: int = db.Column(db.Integer)
    # Analysis.ResultsDirectory
<<<<<<< HEAD
    result_path: str = db.Column(db.String(500))
    assignee = db.Column(db.Integer, db.ForeignKey("user.user_id", onupdate="cascade"))
    assignee_user = db.relationship("User", foreign_keys=[assignee])
    requester = db.Column(
=======
    result_hpf_path: str = db.Column(db.String(500))
    assignee_id = db.Column(
        db.Integer, db.ForeignKey("user.user_id", onupdate="cascade")
    )

    requester_id = db.Column(
>>>>>>> 7d19b7fa
        db.Integer, db.ForeignKey("user.user_id", onupdate="cascade"), nullable=False
    )

    # Analysis.RequestedDate
    requested: datetime = db.Column(db.DateTime, nullable=False)
    started: datetime = db.Column(db.DateTime)
    finished: datetime = db.Column(db.DateTime)
    notes: str = db.Column(db.Text)
    # AnalysisStatus.UpdateDate
    updated: datetime = db.Column(db.DateTime, nullable=False, onupdate=datetime.now)
    # AnalysisStatus.UpdateUser
    updated_by_id = db.Column(
        db.Integer, db.ForeignKey("user.user_id", onupdate="cascade"), nullable=False
    )
    updated_by = db.relationship("User", foreign_keys=[updated_by_id])
    assignee = db.relationship("User", foreign_keys=[assignee_id])
    requester = db.relationship("User", foreign_keys=[requester_id])


@dataclass
class Pipeline(db.Model):
    pipeline_id: int = db.Column(db.Integer, primary_key=True)
    pipeline_name: str = db.Column(db.String(50), nullable=False)
    pipeline_version: str = db.Column(db.String(50), nullable=False)
    supported = db.relationship("PipelineDatasets", backref="pipeline")

    supported_types: List[MetaDatasetType]

    @property
    def supported_types(self) -> List[MetaDatasetType]:
        return [x.supported_metadataset_type for x in self.supported]

    __table_args__ = (db.UniqueConstraint("pipeline_name", "pipeline_version"),)


class PipelineDatasets(db.Model):
    pipeline_id: int = db.Column(
        db.Integer,
        db.ForeignKey("pipeline.pipeline_id", onupdate="cascade", ondelete="restrict"),
        primary_key=True,
    )
    supported_metadataset_type: str = db.Column(
        db.ForeignKey("metadataset_type.metadataset_type"),
        primary_key=True,
        nullable=False,
    )<|MERGE_RESOLUTION|>--- conflicted
+++ resolved
@@ -352,19 +352,12 @@
     # Dataset.RunID
     qsub_id: int = db.Column(db.Integer)
     # Analysis.ResultsDirectory
-<<<<<<< HEAD
     result_path: str = db.Column(db.String(500))
-    assignee = db.Column(db.Integer, db.ForeignKey("user.user_id", onupdate="cascade"))
-    assignee_user = db.relationship("User", foreign_keys=[assignee])
-    requester = db.Column(
-=======
-    result_hpf_path: str = db.Column(db.String(500))
     assignee_id = db.Column(
         db.Integer, db.ForeignKey("user.user_id", onupdate="cascade")
     )
 
     requester_id = db.Column(
->>>>>>> 7d19b7fa
         db.Integer, db.ForeignKey("user.user_id", onupdate="cascade"), nullable=False
     )
 

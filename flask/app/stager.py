--- conflicted
+++ resolved
@@ -1,8 +1,4 @@
 import atexit
-<<<<<<< HEAD
-=======
-from os import getenv
->>>>>>> 63bfdf87
 from logging import Formatter
 
 from apscheduler.schedulers.base import BaseScheduler
@@ -96,7 +92,6 @@
         # or cumbersome, it can be separated to be started by a completely different
         # entrypoint in the same codebase and deployed as a separate container.
         self.scheduler = BackgroundScheduler()
-<<<<<<< HEAD
         if self.config["SENDGRID_API_KEY"]:
             self.logger.info(
                 "Configuring with SendGrid [%s] (from: %s) (to: %s)",
@@ -105,15 +100,6 @@
                 self.config["SENDGRID_TO_EMAIL"],
             )
             self.mailer = Mailer(self)
-=======
-        if getenv("SENDGRID_API_KEY"):
-            self.logger.info(
-                "Configuring with SendGrid [%s] (from: %s) (to: %s)",
-                getenv("SENDGRID_EMAIL_TEMPLATE_ID"),
-                getenv("SENDGRID_FROM_EMAIL"),
-                getenv("SENDGRID_TO_EMAIL"),
-            )
->>>>>>> 63bfdf87
             self.scheduler.add_job(
                 self.mailer.send_notification,
                 "cron",

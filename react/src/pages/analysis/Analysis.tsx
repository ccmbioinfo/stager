--- conflicted
+++ resolved
@@ -2,11 +2,7 @@
 import { useParams, useHistory, useLocation } from 'react-router';
 import { makeStyles } from '@material-ui/core/styles';
 import { Chip, IconButton, TextField, Tooltip, Typography, Container } from '@material-ui/core';
-<<<<<<< HEAD
 import { Cancel, Description, Add, Visibility, PlayArrow, PersonPin } from '@material-ui/icons';
-=======
-import { Cancel, Description, Add, Visibility } from '@material-ui/icons';
->>>>>>> 0287b83c
 import MaterialTable, { MTableToolbar } from 'material-table';
 import Title from '../Title';
 import CancelAnalysisDialog from './CancelAnalysisDialog';
@@ -66,12 +62,6 @@
         color: "primary",
         marginRight: '10px',
         colorPrimary: theme.palette.primary,
-<<<<<<< HEAD
-=======
-    },
-    visibilityIcon: {
-        marginLeft: theme.spacing(1)
->>>>>>> 0287b83c
     }
 }));
 
@@ -92,10 +82,7 @@
     state: PipelineStatus;
     updated: string; // Date type maybe?
     notes: string;
-<<<<<<< HEAD
     selected: boolean; // used for optimizing data updating
-=======
->>>>>>> 0287b83c
     /*
     More fields can go here as required;
     MaterialTable columns only need to cover a subset of 
@@ -122,12 +109,8 @@
         requester,
         state,
         updated,
-<<<<<<< HEAD
         notes,
         selected: false
-=======
-        notes
->>>>>>> 0287b83c
     };
 }
 
@@ -150,7 +133,6 @@
     createAnalysis("A0008", "P03", '/example/path/', "User 5", "User 4", PipelineStatus.COMPLETED, '2020-06-20 7:07 AM', loremIpsum[1])
 ];
 
-<<<<<<< HEAD
 
 type ParamTypes = {
     analysis_id: string | undefined
@@ -218,32 +200,10 @@
         return { ...row, selected: false } as AnalysisRow;
     });
     return rows;
-
-=======
-// Displays notes as an interactive tooltip
-function renderNotes(rowData: AnalysisRow) {
-    return (
-    <Tooltip 
-    title={
-        <>
-        <Typography variant="body1">{rowData.notes}</Typography>
-        </>
-    } 
-    interactive 
-    placement="left">
-        <IconButton><Description/></IconButton>
-    </Tooltip>
-    );
-}
-
-type ParamTypes = {
-    analysis_id: string | undefined
->>>>>>> 0287b83c
 }
 
 export default function Analysis() {
     const classes = useStyles();
-<<<<<<< HEAD
     const { analysis_id }= useParams<ParamTypes>();
     const [rows, setRows] = useState<AnalysisRow[]>([]);
     const [detail, setDetail] = useState(false); // for detail dialog
@@ -254,15 +214,6 @@
     const detailRow = analyses.find(analysis => analysis.analysis_id === analysis_id);
     const [activeRows, setActiveRows] = useState<AnalysisRow[]>(detailRow ? [detailRow] : []);
 
-=======
-    const { analysis_id } = useParams<ParamTypes>();
-
-    const [detail, setDetail] = useState(false);
-    const [cancel, setCancel] = useState(false);
-    const [direct, setDirect] = useState(false);
-    const [rows, setRows] = useState<AnalysisRow[]>([]);
-    const [activeRow, setActiveRow] = useState<AnalysisRow | undefined>(analyses.find(analysis => analysis.analysis_id === analysis_id));
->>>>>>> 0287b83c
     const [chipFilter, setChipFilter] = useState<string>(""); // filter by state
 
     const history = useHistory();
@@ -270,7 +221,6 @@
     useEffect(() => {
         document.title = "Analyses | ST2020";
 
-<<<<<<< HEAD
         // Fetch data here
         fetch('/api/analyses', { method: "GET" })
         .then(response => response.json())
@@ -282,14 +232,6 @@
         // For when the user comes from the notification panel
         if (activeRows.length > 0 && analysis_id) 
             setDetail(true);
-=======
-        // For when the user comes from the notification panel
-        if (activeRow && analysis_id) 
-            setDetail(true);
-        
-        // TODO: Fetch data here
-        setRows(analyses);
->>>>>>> 0287b83c
 
     }, []);
 
@@ -299,7 +241,6 @@
             {activeRows.length > 0 &&
                 <CancelAnalysisDialog
                     open={cancel}
-<<<<<<< HEAD
                     affectedRows={activeRows}
                     title={
                         activeRows.length == 1 
@@ -325,26 +266,13 @@
                     }}
                     labeledByPrefix={`${rowsToString(activeRows, "-")}`}
                     describedByPrefix={`${rowsToString(activeRows, "-")}`}
-=======
-                    title={`Stop Analysis ${activeRow.analysis_id}?`}
-                    // Message used to say which participants were involved in the analysis
-                    message={`Do you really want to stop this analysis? Stopping an analysis will delete all intermediate files and progress. Input files will remain untouched.`}
-                    onClose={() => { setCancel(false) }}
-                    labeledByPrefix={`${activeRow.analysis_id}`}
-                    describedByPrefix={`${activeRow.analysis_id}`}
->>>>>>> 0287b83c
                 />}
                 
             {activeRows.length > 0 &&
                 <AnalysisInfoDialog
                     open={detail}
-<<<<<<< HEAD
                     analysis={activeRows[0]}
                     onClose={() => {setDetail(false); if(analysis_id){history.goBack()}}}
-=======
-                    analysis={activeRow}
-                    onClose={() => {setDetail(false); if (analysis_id) {history.goBack()}}}
->>>>>>> 0287b83c
                 />}
 
             <AddAnalysisAlert
@@ -398,7 +326,6 @@
                             />
                         )}
                     ]}
-<<<<<<< HEAD
                     onSelectionChange={(data, row) => {
                         // Use hidden 'selected' field to optimize mass cancellation, reassignment, etc.
                         // doesn't use setState, but these shouldn't trigger a re-render anyways
@@ -410,8 +337,6 @@
                             else
                                 rows.forEach((val, i, arr) => arr[i].selected = false);
                     }}
-=======
->>>>>>> 0287b83c
                     data={rows}
                     title={
                         <Title>Active Analyses</Title>
@@ -420,24 +345,15 @@
                         pageSize: 10,
                         filtering: true,
                         search: false,
-<<<<<<< HEAD
                         padding: 'dense',
                         selection: true
                     }}
                     actions={[
                         {
                             icon: Visibility,
-=======
-                        padding: 'dense'
-                    }}
-                    actions={[
-                        {
-                            icon: () => <Visibility className={classes.visibilityIcon} />,
->>>>>>> 0287b83c
                             tooltip: 'Analysis details',
                             position: 'row',
                             onClick: (event, rowData) => {
-<<<<<<< HEAD
                                 // We can only view details of one row at a time
                                 setActiveRows([rowData as AnalysisRow]);
                                 setDetail(true);
@@ -445,26 +361,13 @@
                             }
                         },
                         {
-=======
-                                setActiveRow((rowData as AnalysisRow));
-                                setDetail(true);
-                                history.push(`/analysis/${(rowData as AnalysisRow).analysis_id}`);
-                            },
-                        },
-                        rowData => ({
->>>>>>> 0287b83c
                             icon: Cancel,
                             tooltip: 'Cancel analysis',
                             onClick: (event, rowData) => {
                                 setActiveRows(rowData as AnalysisRow[]);
                                 setCancel(true);
                             },
-<<<<<<< HEAD
                         },
-=======
-                            disabled: rowData.state !== PipelineStatus.RUNNING && rowData.state !== PipelineStatus.PENDING,
-                        }),
->>>>>>> 0287b83c
                         {
                             icon: Add,
                             tooltip: 'Add New Analysis',
@@ -504,11 +407,7 @@
                     editable={{
                         onRowUpdate: (newData, oldData) =>
                             new Promise((resolve, reject) => {
-<<<<<<< HEAD
                                 // TODO: Send PATCH here for editing notes or path
-=======
-                                // TODO: Send PATCH here
->>>>>>> 0287b83c
 
                                 const dataUpdate = [...rows];
                                 // find the row; assume analysis_id is unique
@@ -528,35 +427,20 @@
                             }),
                     }}
                     components={{
-<<<<<<< HEAD
-                        Toolbar: props => {
-                            const propsCopy = { ...props };
-                            return (
-                            <div>
-                                <MTableToolbar {...propsCopy} />
-=======
                         Toolbar: props => (
                             <div>
                                 <MTableToolbar {...props} />
->>>>>>> 0287b83c
                                 <div style={{ marginLeft: '24px' }}>
                                     <Chip label="Completed" clickable className={classes.chip} onClick={() => setChipFilter(PipelineStatus.COMPLETED)} />
                                     <Chip label="Running" clickable className={classes.chip} onClick={() => setChipFilter(PipelineStatus.RUNNING)} />
                                     <Chip label="Pending" clickable className={classes.chip} onClick={() => setChipFilter(PipelineStatus.PENDING)} />
                                     <Chip label="Error" clickable className={classes.chip} onClick={() => setChipFilter(PipelineStatus.ERROR)} />
-<<<<<<< HEAD
                                     <Chip label="Cancelled" clickable className={classes.chip} onClick={() => setChipFilter(PipelineStatus.CANCELLED)} />
                                     <IconButton onClick={() => setChipFilter("")}> <Cancel/> </IconButton>
                                 </div>
                             </div>
                             );
                         },
-=======
-                                    <IconButton onClick={() => setChipFilter("")}> <Cancel/> </IconButton>
-                                </div>
-                            </div>
-                        ),
->>>>>>> 0287b83c
                     }}
                 />
             </Container>

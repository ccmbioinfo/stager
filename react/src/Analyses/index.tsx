import React, { useEffect, useMemo, useRef, useState } from "react";
<<<<<<< HEAD
import { useHistory, useParams } from "react-router";
import { TextField, Container, Select, MenuItem, useTheme } from "@material-ui/core";
=======
import {
    Chip,
    Container,
    IconButton,
    MenuItem,
    Select,
    TextField,
    useTheme,
} from "@material-ui/core";
import { makeStyles, Theme } from "@material-ui/core/styles";
>>>>>>> 1238be17
import {
    Add,
    AssignmentTurnedIn,
    Cancel,
    Error,
    PersonPin,
    PlayArrow,
    Visibility,
} from "@material-ui/icons";
<<<<<<< HEAD
import { makeStyles, Theme } from "@material-ui/core/styles";
import { useSnackbar } from "notistack";
import { UseMutationResult } from "react-query";
import { isRowSelected, exportCSV, toKeyValue } from "../functions";
import { Analysis, AnalysisPriority, PipelineStatus } from "../typings";
=======
import { MTableToolbar } from "material-table";
import { useSnackbar } from "notistack";
import { UseMutationResult } from "react-query";
import { useHistory, useParams } from "react-router";
>>>>>>> 1238be17
import {
    AnalysisInfoDialog,
    DateFilterComponent,
    DateTimeText,
    MaterialTablePrimary,
    Note,
} from "../components";
import { exportCSV, isRowSelected, toKeyValue, toTitleCase, updateTableFilter } from "../functions";
import {
    AnalysisOptions,
    useAnalysesPage,
    useAnalysisUpdateMutation,
    useEnumsQuery,
} from "../hooks";
import { Analysis, AnalysisPriority, PipelineStatus } from "../typings";
import AddAnalysisAlert from "./components/AddAnalysisAlert";
import CancelAnalysisDialog from "./components/CancelAnalysisDialog";
import PipelineFilter from "./components/PipelineFilter";
import SetAssigneeDialog from "./components/SetAssigneeDialog";

const useStyles = makeStyles(theme => ({
    appBarSpacer: theme.mixins.toolbar,
    content: {
        flexGrow: 1,
        height: "100vh",
        overflow: "auto",
    },
    container: {
        paddingTop: theme.spacing(3),
        paddingBottom: theme.spacing(3),
    },
    chip: {
        color: "primary",
        marginRight: "10px",
        colorPrimary: theme.palette.primary,
    },
}));

function pipeName(row: Analysis) {
    if (row.pipeline) {
        return `${row.pipeline.pipeline_name} ${row.pipeline.pipeline_version}`;
    } else {
        return "";
    }
}

// Returns the analysis IDs of the provided rows, optionally delimited with delim
function rowsToString(rows: Analysis[], delim?: string) {
    let returnStr = "";
    if (delim) {
        rows.forEach(row => (returnStr = returnStr.concat(`${row.analysis_id}${delim}`)));
    } else {
        rows.forEach(
            (row, index, arr) =>
                (returnStr = returnStr.concat(
                    index < arr.length - 1 ? `${row.analysis_id}, ` : `${row.analysis_id}`
                ))
        );
    }
    return returnStr;
}

/**
 * Returns whether this row can be completed.
 */
function completeFilter(row: Analysis) {
    return row.analysis_state === PipelineStatus.RUNNING;
}

/**
 * Returns whether it's possible for this row to error.
 */
function errorFilter(row: Analysis) {
    return (
        row.analysis_state === PipelineStatus.RUNNING ||
        row.analysis_state === PipelineStatus.PENDING
    );
}

/**
 * Returns whether this analysis is allowed to be cancelled.
 */
function cancelFilter(row: Analysis) {
    return (
        row.analysis_state === PipelineStatus.RUNNING ||
        row.analysis_state === PipelineStatus.PENDING
    );
}

/**
 * Returns whether this analysis is allowed to be run.
 */
function runFilter(row: Analysis) {
    return row.analysis_state === PipelineStatus.PENDING;
}

/**
 * Updates the state of all selected rows.
 * Returns a new list of Analyses, as well as the number of rows that changed, were skipped, or failed to change.
 * TODO: Revisit after overfetch #283
 *
 * @param selectedRows
 * @param filter A function which returns true for a row that is allowed to be changed to newState, false otherwise.
 * @param mutation The mutation object to use to update the analyses.
 * @param newState The new state to apply to rows which pass the filter.
 */
async function _changeStateForSelectedRows(
    selectedRows: Analysis[],
    filter: (row: Analysis) => boolean,
    mutation: UseMutationResult<Analysis, Response, AnalysisOptions>,
    newState: PipelineStatus
) {
    let changed = 0;
    let skipped = 0;
    let failed = 0;
    for (let i = 0; i < selectedRows.length; i++) {
        let row = selectedRows[i];
        if (filter(row)) {
            try {
                await mutation.mutateAsync({
                    analysis_id: row.analysis_id,
                    analysis_state: newState,
                    source: "selection",
                });
                changed++;
            } catch (res) {
                failed++;
                console.error(res);
            }
        } else if (isRowSelected(row)) {
            skipped++;
        }
    }
    return { changed, skipped, failed };
}

const getHighlightColor = (theme: Theme, priority: AnalysisPriority, status: PipelineStatus) => {
    const statusRelevant = [PipelineStatus.PENDING, PipelineStatus.RUNNING].includes(status);

    if (statusRelevant && priority === "Research") {
        return { backgroundColor: theme.palette.warning.light };
    }
    if (statusRelevant && priority === "Clinical") {
        return { backgroundColor: theme.palette.error.light };
    }
    return {};
};

export default function Analyses() {
    const classes = useStyles();
    const [detail, setDetail] = useState(false); // for detail dialog
    const [cancel, setCancel] = useState(false); // for cancel dialog
    const [direct, setDirect] = useState(false); // for add analysis dialog (re-direct)
    const [assignment, setAssignment] = useState(false); // for set assignee dialog

    const dataFetch = useAnalysesPage();

    const analysisUpdateMutation = useAnalysisUpdateMutation();

    const { data: enums } = useEnumsQuery();

    const theme = useTheme();

    const priorityLookup = useMemo(() => toKeyValue(enums?.PriorityType || []), [enums]);

    const [activeRows, setActiveRows] = useState<Analysis[]>([]);

    const history = useHistory();

    const { enqueueSnackbar } = useSnackbar();
    const { id: paramID } = useParams<{ id: string }>();

    const tableRef = useRef<any>();

    function changeAnalysisState(filter: (row: Analysis) => boolean, newState: PipelineStatus) {
        return _changeStateForSelectedRows(activeRows, filter, analysisUpdateMutation, newState);
    }

    useEffect(() => {
        document.title = `Analyses | ${process.env.REACT_APP_NAME}`;
    }, []);

    return (
        <main className={classes.content}>
            <div className={classes.appBarSpacer} />
            {activeRows.length > 0 && (
                <CancelAnalysisDialog
                    open={cancel}
                    affectedRows={activeRows}
                    title={activeRows.length === 1 ? `Stop Analysis?` : `Stop Analyses?`}
                    onClose={() => {
                        setCancel(false);
                    }}
                    onAccept={() => {
                        changeAnalysisState(cancelFilter, PipelineStatus.CANCELLED).then(
                            ({ changed, skipped, failed }) => {
                                setCancel(false);
                                if (changed > 0)
                                    enqueueSnackbar(
                                        `${changed} ${
                                            changed !== 1 ? "analyses" : "analysis"
                                        } cancelled successfully`,
                                        { variant: "success" }
                                    );
                                if (skipped > 0)
                                    enqueueSnackbar(
                                        `${skipped} ${
                                            skipped !== 1 ? "analyses were" : "analysis was"
                                        } not running, and ${
                                            skipped !== 1 ? "were" : "was"
                                        } skipped`
                                    );
                                if (failed > 0)
                                    enqueueSnackbar(
                                        `Failed to cancel ${failed} ${
                                            failed !== 1 ? "analyses" : "analysis"
                                        }`,
                                        { variant: "error" }
                                    );
                            }
                        );
                    }}
                    cancelFilter={cancelFilter}
                    labeledByPrefix={`${rowsToString(activeRows, "-")}`}
                    describedByPrefix={`${rowsToString(activeRows, "-")}`}
                />
            )}

            {activeRows.length > 0 && (
                <AnalysisInfoDialog
                    open={detail}
                    analysis={activeRows[0]}
                    onClose={() => {
                        setDetail(false);
                    }}
                />
            )}

            <AddAnalysisAlert
                open={direct}
                onClose={() => {
                    setDirect(false);
                }}
                onAccept={() => {
                    setDirect(false);
                    history.push("/datasets");
                }}
            />

            {activeRows.length > 0 && (
                <SetAssigneeDialog
                    affectedRows={activeRows}
                    open={assignment}
                    onClose={() => {
                        setAssignment(false);
                    }}
                    onSubmit={async username => {
                        let count = 0;
                        let failed = 0;
                        for (const row of activeRows) {
                            try {
                                await analysisUpdateMutation.mutateAsync({
                                    analysis_id: row.analysis_id,
                                    assignee: username,
                                });
                                count++;
                            } catch (res) {
                                failed++;
                                console.error(res);
                            }
                        }
                        setAssignment(false);
                        if (count > 0) {
                            enqueueSnackbar(
                                `${count} analyses successfully assigned to user '${username}'`,
                                { variant: "success" }
                            );
                        }
                        if (failed > 0) {
                            enqueueSnackbar(
                                `${failed} analyses could not be assigned to '${username}'`,
                                { variant: "error" }
                            );
                        }
                    }}
                />
            )}

            <Container maxWidth={false} className={classes.container}>
                <MaterialTablePrimary
                    title="Analyses"
                    tableRef={tableRef}
                    columns={[
                        {
                            title: "Pipeline",
                            field: "pipeline_id",
                            type: "string",
                            editable: "never",
                            render: row => pipeName(row),
                            filterComponent: PipelineFilter,
                        },
                        {
                            title: "Status",
                            field: "analysis_state",
                            type: "string",
                            editable: "never",
                        },
                        {
                            title: "Priority",
                            field: "priority",
                            type: "string",
                            lookup: priorityLookup,
                            editComponent: ({ onChange, value }) => {
                                return (
                                    <Select
                                        value={value || "None"}
                                        onChange={event =>
                                            onChange(
                                                event.target.value === "None"
                                                    ? null
                                                    : event.target.value
                                            )
                                        }
                                        fullWidth
                                    >
                                        {enums?.PriorityType.map(p => (
                                            <MenuItem key={p} value={p}>
                                                {p}
                                            </MenuItem>
                                        ))}
                                        <MenuItem value="None">None</MenuItem>
                                    </Select>
                                );
                            },
                        },
                        {
                            title: "Requester",
                            field: "requester",
                            type: "string",
                            editable: "never",
                        },
                        {
                            title: "Assignee",
                            field: "assignee",
                            type: "string",
                            editable: "never",
                        },
                        {
                            title: "Updated",
                            field: "updated",
                            type: "string",
                            editable: "never",
                            render: rowData => <DateTimeText datetime={rowData.updated} />,
                            filterComponent: DateFilterComponent,
                        },
                        {
                            title: "Path Prefix",
                            field: "result_path",
                            type: "string",
                        },
                        {
                            title: "Notes",
                            field: "notes",
                            type: "string",
                            render: rowData => <Note>{rowData.notes}</Note>,
                            editComponent: props => (
                                <TextField
                                    multiline
                                    value={props.value}
                                    onChange={event => props.onChange(event.target.value)}
                                    rows={4}
                                    fullWidth
                                />
                            ),
                        },
                        {
                            title: "ID",
                            field: "analysis_id",
                            type: "string",
                            editable: "never",
                            defaultFilter: paramID,
                        },
                    ]}
                    isLoading={analysisUpdateMutation.isLoading}
                    data={dataFetch}
                    options={{
                        selection: true,
                        exportCsv: (columns, data) => exportCSV(columns, data, "Analyses"),
                        rowStyle: data =>
                            getHighlightColor(theme, data.priority, data.analysis_state),
                    }}
                    actions={[
                        {
                            icon: Visibility,
                            tooltip: "View analysis details",
                            position: "row",
                            onClick: (event, rowData) => {
                                // We can only view details of one row at a time
                                setActiveRows([rowData as Analysis]);
                                setDetail(true);
                            },
                        },
                        {
                            icon: Cancel,
                            tooltip: "Cancel analysis",
                            position: "toolbarOnSelect",
                            onClick: (event, rowData) => {
                                setActiveRows(rowData as Analysis[]);
                                setCancel(true);
                            },
                        },
                        {
                            icon: Add,
                            tooltip: "Add New Analysis",
                            position: "toolbar",
                            isFreeAction: true,
                            onClick: () => setDirect(true),
                        },
                        {
                            icon: PlayArrow,
                            tooltip: "Run analysis",
                            position: "toolbarOnSelect",
                            onClick: (event, rowData) => {
                                setActiveRows(rowData as Analysis[]);
                                changeAnalysisState(runFilter, PipelineStatus.RUNNING).then(
                                    ({ changed, skipped, failed }) => {
                                        if (changed > 0)
                                            enqueueSnackbar(
                                                `${changed} ${
                                                    changed !== 1 ? "analyses" : "analysis"
                                                } started successfully`,
                                                { variant: "success" }
                                            );
                                        if (skipped > 0)
                                            enqueueSnackbar(
                                                `${skipped} ${
                                                    skipped !== 1 ? "analyses were" : "analysis was"
                                                } already queued or cancelled, and ${
                                                    skipped !== 1 ? "were" : "was"
                                                } skipped`
                                            );
                                        if (failed > 0)
                                            enqueueSnackbar(
                                                `Failed to start ${failed} ${
                                                    failed !== 1 ? "analyses" : "analysis"
                                                }`,
                                                { variant: "error" }
                                            );
                                    }
                                );
                            },
                        },
                        {
                            icon: AssignmentTurnedIn,
                            tooltip: "Complete analysis",
                            position: "toolbarOnSelect",
                            onClick: (event, rowData) => {
                                setActiveRows(rowData as Analysis[]);
                                changeAnalysisState(completeFilter, PipelineStatus.COMPLETED).then(
                                    ({ changed, skipped, failed }) => {
                                        if (changed > 0)
                                            enqueueSnackbar(
                                                `${changed} ${
                                                    changed !== 1 ? "analyses" : "analysis"
                                                } completed successfully`,
                                                { variant: "success" }
                                            );
                                        if (skipped > 0)
                                            enqueueSnackbar(
                                                `${skipped} ${
                                                    skipped !== 1 ? "analyses" : "analysis"
                                                } ${
                                                    skipped !== 1 ? "were" : "was"
                                                } not running, and ${
                                                    skipped !== 1 ? "were" : "was"
                                                } skipped`
                                            );
                                        if (failed > 0)
                                            enqueueSnackbar(
                                                `Failed to complete ${failed} ${
                                                    failed !== 1 ? "analyses" : "analysis"
                                                }`,
                                                { variant: "error" }
                                            );
                                    }
                                );
                            },
                        },
                        {
                            icon: Error,
                            tooltip: "Error analysis",
                            position: "toolbarOnSelect",
                            onClick: (event, rowData) => {
                                setActiveRows(rowData as Analysis[]);
                                changeAnalysisState(errorFilter, PipelineStatus.ERROR).then(
                                    ({ changed, skipped, failed }) => {
                                        if (changed > 0)
                                            enqueueSnackbar(
                                                `${changed} ${
                                                    changed !== 1 ? "analyses" : "analysis"
                                                } errored successfully`,
                                                { variant: "success" }
                                            );
                                        if (skipped > 0)
                                            enqueueSnackbar(
                                                `${skipped} ${
                                                    skipped !== 1 ? "analyses" : "analysis"
                                                } ${
                                                    skipped !== 1 ? "were" : "was"
                                                } not running or queued, and ${
                                                    skipped !== 1 ? "were" : "was"
                                                } skipped`
                                            );
                                        if (failed > 0)
                                            enqueueSnackbar(
                                                `Failed to error ${failed} ${
                                                    failed !== 1 ? "analyses" : "analysis"
                                                }`,
                                                { variant: "error" }
                                            );
                                    }
                                );
                            },
                        },
                        {
                            icon: PersonPin,
                            tooltip: "Assign to...",
                            onClick: (event, rowData) => {
                                // Data handled by SetAssigneeDialog onSubmit
                                setActiveRows(rowData as Analysis[]);
                                setAssignment(true);
                            },
                        },
                    ]}
                    editable={{
                        onRowUpdate: async (newData, oldData) => {
                            analysisUpdateMutation.mutate(
                                { ...newData, source: "row-edit" },
                                {
                                    onSuccess: () => {
                                        enqueueSnackbar(
                                            `Analysis ID ${oldData?.analysis_id} edited successfully`,
                                            { variant: "success" }
                                        );
                                        //refresh data
                                        tableRef.current.onQueryChange();
                                    },
                                    onError: response => {
                                        enqueueSnackbar(
                                            `Failed to edit Analysis ID ${oldData?.analysis_id} - ${response.status} ${response.statusText}`,
                                            { variant: "error" }
                                        );
                                        console.error(response);
                                    },
                                }
                            );
                        },
                    }}
                />
            </Container>
        </main>
    );
}<|MERGE_RESOLUTION|>--- conflicted
+++ resolved
@@ -1,19 +1,6 @@
 import React, { useEffect, useMemo, useRef, useState } from "react";
-<<<<<<< HEAD
-import { useHistory, useParams } from "react-router";
-import { TextField, Container, Select, MenuItem, useTheme } from "@material-ui/core";
-=======
-import {
-    Chip,
-    Container,
-    IconButton,
-    MenuItem,
-    Select,
-    TextField,
-    useTheme,
-} from "@material-ui/core";
+import { Container, MenuItem, Select, TextField, useTheme } from "@material-ui/core";
 import { makeStyles, Theme } from "@material-ui/core/styles";
->>>>>>> 1238be17
 import {
     Add,
     AssignmentTurnedIn,
@@ -23,18 +10,9 @@
     PlayArrow,
     Visibility,
 } from "@material-ui/icons";
-<<<<<<< HEAD
-import { makeStyles, Theme } from "@material-ui/core/styles";
-import { useSnackbar } from "notistack";
-import { UseMutationResult } from "react-query";
-import { isRowSelected, exportCSV, toKeyValue } from "../functions";
-import { Analysis, AnalysisPriority, PipelineStatus } from "../typings";
-=======
-import { MTableToolbar } from "material-table";
 import { useSnackbar } from "notistack";
 import { UseMutationResult } from "react-query";
 import { useHistory, useParams } from "react-router";
->>>>>>> 1238be17
 import {
     AnalysisInfoDialog,
     DateFilterComponent,
@@ -42,7 +20,7 @@
     MaterialTablePrimary,
     Note,
 } from "../components";
-import { exportCSV, isRowSelected, toKeyValue, toTitleCase, updateTableFilter } from "../functions";
+import { exportCSV, isRowSelected, toKeyValue } from "../functions";
 import {
     AnalysisOptions,
     useAnalysesPage,
@@ -65,11 +43,6 @@
     container: {
         paddingTop: theme.spacing(3),
         paddingBottom: theme.spacing(3),
-    },
-    chip: {
-        color: "primary",
-        marginRight: "10px",
-        colorPrimary: theme.palette.primary,
     },
 }));
 

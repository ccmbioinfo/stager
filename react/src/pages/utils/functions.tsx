import {
    Counts,
    KeyValue,
    Analysis,
    PipelineStatus,
    Dataset,
    Info,
    DataEntryRowBase,
    DataEntryRowOptional,
    DataEntryRowRNASeq,
    FieldDisplayValueType,
    Field,
} from "./typings";

export function countArray(items: string[]) {
    return items.reduce<Counts>((counts, item) => {
        if (counts[item]) {
            counts[item] += 1;
        } else {
            counts[item] = 1;
        }
        return counts;
    }, Object.create(null));
}

export function toKeyValue(items: string[]) {
    return items.reduce<KeyValue>((map, item) => {
        map[item] = item;
        return map;
    }, Object.create(null));
}

/**
 * Return a date string in the format "YYYY-MM-DD", if possible.
 *
 * @param {string} date Datestring of the form: "Day, DD Mon YYYY HH:MM:SS GMT"
 */
export function formatDateString(date: string) {
    const months = [
        "Jan",
        "Feb",
        "Mar",
        "Apr",
        "May",
        "Jun",
        "Jul",
        "Aug",
        "Sep",
        "Oct",
        "Nov",
        "Dec",
    ];
    // Pretty general datestring because we trust the server to send a good one
    const regex = /^[A-Z][a-z]{2}, (\d{2}) ([A-Z][a-z]{2}) (\d{4}) \d{2}:\d{2}:\d{2} GMT$/;
    const result = regex.exec(date);
    if (result) {
        let [year, month, day] = [result[3], "" + (months.indexOf(result[2]) + 1), result[1]];
        if (month.length < 2) month = "0" + month;
        return [year, month, day].join("-");
    }
    return date;
}

/**
 * Convert the provided JSON Array to a valid array of Analysis.
 */
export function jsonToAnalyses(data: Array<any>): Analysis[] {
    const rows: Analysis[] = data.map((row, index, arr) => {
        switch (row.analysis_state) {
            case "Requested":
                row.state = PipelineStatus.PENDING;
                break;
            case "Running":
                row.state = PipelineStatus.RUNNING;
                break;
            case "Done":
                row.state = PipelineStatus.COMPLETED;
                break;
            case "Error":
                row.state = PipelineStatus.ERROR;
                break;
            case "Cancelled":
                row.state = PipelineStatus.CANCELLED;
                break;
            default:
                row.state = null;
                break;
        }
        return { ...row } as Analysis;
    });
    return rows;
}

/**
 * Get the index of a material-table row.
 * If a material-table row is not provided, return null.
 */
export function getRowIndex(row: any): number | null {
    return row.tableData?.id;
}

/**
 * Return whether this material-table row is checked / selected.
 * If it is not a material-table row, return null.
 */
export function isRowSelected(row: any): boolean {
    return !!row?.tableData?.checked;
}

/**
 * Return the titles and values  of analysis detail as a Field Object in dialogs
 */
export function getAnalysisFields(analysis: Analysis) {
    return [
        createFieldObj("Analysis ID", analysis.analysis_id),
        createFieldObj("State", analysis.analysis_state),
        createFieldObj("Pipeline ID", analysis.pipeline_id),
        createFieldObj("Assigned to", analysis.assignee),
        createFieldObj("HPF Path", analysis.result_hpf_path),
        createFieldObj("qSub ID", analysis.qsubID),
        createFieldObj("Notes", analysis.notes),
        createFieldObj("Requested", formatDateString(analysis.requested)),
        createFieldObj("Requested By", analysis.requester),
        createFieldObj("Started", formatDateString(analysis.started)),
        createFieldObj("Last Updated", formatDateString(analysis.updated)),
    ];
}

/**
 * Return an Info object for analysis detail list in dialogs
 */
export function getAnalysisInfoList(analyses: Analysis[]): Info[] {
    return analyses.map(analysis => {
        return {
            primaryListTitle: `Analysis ID ${analysis.analysis_id}`,
            secondaryListTitle: `Current State: ${analysis.analysis_state} - Click for more details`,
<<<<<<< HEAD
            titles: getAnalysisTitles(),
            values: getAnalysisValues(analysis),
=======
            fields: getAnalysisFields(analysis),
>>>>>>> 136f7843
            identifier: analysis.analysis_id,
        };
    });
}

/**
 * Return the titles and values of dataset detail as a Field object in dialogs
 */
export function getDatasetFields(dataset: Dataset) {
    return [
        createFieldObj("Dataset Type", dataset.dataset_type, "dataset_type"),
        createFieldObj(
            "Participant Codename",
            dataset.participant_codename,
            "participant_codename",
            true
        ),
        createFieldObj("Family Codename", dataset.family_codename, "family_codename", true),
        createFieldObj("Tissue ID", dataset.tissue_sample_id, "tissue_sample_id", true),
        createFieldObj("Sequencing Centre", dataset.sequencing_centre, "sequencing_centre"),
        createFieldObj("Notes", dataset.notes, "notes"),
        createFieldObj("Created", formatDateString(dataset.created), "created", true),
        createFieldObj("Created By", dataset.created_by, "created_by", true),
        createFieldObj("Updated", formatDateString(dataset.updated), "updated", true),
        createFieldObj("Updated By", dataset.updated_by, "updated_by", true),
    ];
}

/**
 * Return the secondary titles and values (hidden in show more detail) of dataset detail as a Field object in dialogs
 */
export function getSecDatasetFields(dataset: Dataset) {
    return [
        createFieldObj("Batch ID", dataset.batch_id, "batch_id"),
        createFieldObj("HPF Path", dataset.input_hpf_path, "input_hpf_path"),
        createFieldObj("Condition", dataset.condition, "condition"),
        createFieldObj("Extraction Protocol", dataset.extraction_protocol, "extraction_protocol"),
        createFieldObj("Capture Kit", dataset.capture_kit, "capture_kit"),
        createFieldObj("Discriminator", dataset.discriminator, "discriminator"),
        createFieldObj("Library Prep Method", dataset.library_prep_method, "library_prep_method"),
        createFieldObj(
            "Library Prep Date",
            formatDateString(dataset.library_prep_date),
            "library_prep_date"
        ),
        createFieldObj("Read Length", dataset.read_length, "read_length"),
        createFieldObj("Read Type", dataset.read_type, "read_type"),
        createFieldObj("Sequencing ID", dataset.sequencing_id, "sequencing_id"),
    ];
}

/**
 * Return an Info object for dataset detail list in dialogs
 */
export function getDatasetInfoList(datasets: Dataset[]): Info[] {
    return datasets.map(dataset => {
        return {
            primaryListTitle: `Dataset ID ${dataset.dataset_id}`,
            secondaryListTitle: `Participant: ${dataset.participant_codename} - Click for more details`,
<<<<<<< HEAD
            titles: getDatasetTitles(),
            values: getDatasetValues(dataset),
            collapsibleTitles: getSecDatasetTitles(),
            collapsibleValues: getSecDatasetValues(dataset),
=======
            fields: getDatasetFields(dataset),
            collapsibleFields: getSecDatasetFields(dataset),
>>>>>>> 136f7843
            identifier: dataset.dataset_id,
        };
    });
}

/**
 * Set property of object at key to newValue. Return obj.
 *
 * @example
 * let obj = { a: 1, b: 2 };
 * setProp(obj, "a", 3);     // returns { a: 3, b: 2 }
 * obj.a === 3               // returns true
 */
export function setProp<T, K extends keyof T>(obj: T, key: K, newValue: any) {
    obj[key] = newValue;
    return obj;
}

/**
 * Return an object containing all headers for DataEntryTable.
 */
export function getDataEntryHeaders() {
    return {
        required: Object.keys(new DataEntryRowBase()) as Array<keyof DataEntryRowBase>,
        optional: Object.keys(new DataEntryRowOptional()) as Array<keyof DataEntryRowOptional>,
        RNASeq: Object.keys(new DataEntryRowRNASeq()) as Array<keyof DataEntryRowRNASeq>,
    };
}

/**
 * Given a string in snake-case (eg. thing_name), returns the string
 * in spaced Title case (eg. Thing Name).
 *
 * Assume that input string is alphanumeric with underscores.
 */
export function snakeCaseToTitle(str: string): string {
    return str
        .split("_")
        .join(" ")
        .replace(/\w\S*/g, txt => txt.charAt(0).toUpperCase() + txt.substr(1));
}

export function createFieldObj(
    title: string,
    value: FieldDisplayValueType,
    fieldName?: string,
    disableEdit?: boolean
): Field {
    return {
        title: title,
        value: value,
        fieldName: fieldName,
        disableEdit: disableEdit,
    };
}<|MERGE_RESOLUTION|>--- conflicted
+++ resolved
@@ -134,12 +134,7 @@
         return {
             primaryListTitle: `Analysis ID ${analysis.analysis_id}`,
             secondaryListTitle: `Current State: ${analysis.analysis_state} - Click for more details`,
-<<<<<<< HEAD
-            titles: getAnalysisTitles(),
-            values: getAnalysisValues(analysis),
-=======
             fields: getAnalysisFields(analysis),
->>>>>>> 136f7843
             identifier: analysis.analysis_id,
         };
     });
@@ -199,15 +194,8 @@
         return {
             primaryListTitle: `Dataset ID ${dataset.dataset_id}`,
             secondaryListTitle: `Participant: ${dataset.participant_codename} - Click for more details`,
-<<<<<<< HEAD
-            titles: getDatasetTitles(),
-            values: getDatasetValues(dataset),
-            collapsibleTitles: getSecDatasetTitles(),
-            collapsibleValues: getSecDatasetValues(dataset),
-=======
             fields: getDatasetFields(dataset),
             collapsibleFields: getSecDatasetFields(dataset),
->>>>>>> 136f7843
             identifier: dataset.dataset_id,
         };
     });

import React from "react";
import { makeStyles } from "@material-ui/core";
import { Dns } from "@material-ui/icons";
import MaterialTable, { MTableCell } from "material-table";
<<<<<<< HEAD
import { formatDateString, getDatasetInfoList } from "../utils/functions";
import { Sample, Info } from "../utils/typings";
=======
import { formatDateString, createFieldObj } from "../utils/functions";
import { Dataset, Sample, Info } from "../utils/typings";
>>>>>>> 136f7843
import InfoList from "../utils/components/InfoList";

const useStyles = makeStyles(theme => ({
    datasetList: {
        marginLeft: theme.spacing(3),
        marginRight: theme.spacing(3),
    },
    cell: {
        padding: 0,
    },
}));

<<<<<<< HEAD
=======
function getFields(dataset: Dataset) {
    return [
        createFieldObj("Input HPF Path", dataset.input_hpf_path),
        createFieldObj("Condition", dataset.condition),
        createFieldObj("Extraction Protocol", dataset.extraction_protocol),
        createFieldObj("Capture Kit", dataset.capture_kit),
        createFieldObj("Library Prep Method", dataset.library_prep_method),
        createFieldObj("Library Prep Date", formatDateString(dataset.library_prep_date)),
        createFieldObj("Read Length", dataset.read_length),
        createFieldObj("Read Type", dataset.read_type),
        createFieldObj("Sequencing ID", dataset.sequencing_id),
        createFieldObj("Sequencing Centre", dataset.sequencing_centre),
        createFieldObj("Creation Time", formatDateString(dataset.created)),
        createFieldObj("Created By", dataset.created_by),
        createFieldObj("Last Updated", formatDateString(dataset.updated)),
        createFieldObj("Updated By", dataset.updated_by),
        createFieldObj("Discriminator", dataset.discriminator),
    ];
}

>>>>>>> 136f7843
export default function SampleTable({ samples }: { samples: Sample[] }) {
    const classes = useStyles();

    return (
        <MaterialTable
            columns={[
                { title: "Sample ID", field: "tissue_sample_id" },
                {
                    title: "Extraction Date",
                    field: "extraction_date",
                    render: rowData => formatDateString(rowData.extraction_date),
                },
                { title: "Sample Type", field: "tissue_sample_type" },
                { title: "Tissue Processing", field: "tissue_processing" },
                { title: "Notes", field: "notes" },
                {
                    title: "Creation Time",
                    field: "created",
                    render: rowData => formatDateString(rowData.created),
                },
                { title: "Create By", field: "created_by" },
                {
                    title: "Update Time",
                    field: "updated",
                    render: rowData => formatDateString(rowData.updated),
                },
                { title: "Updated By", field: "updated_by" },
            ]}
            data={samples}
            title="Samples"
            detailPanel={rowData => {
<<<<<<< HEAD
                const infoList: Info[] = getDatasetInfoList(rowData.datasets).map(info => {
                    return { ...info, secondaryListTitle: "" };
=======
                const infoList: Info[] = rowData.datasets.map(dataset => {
                    return {
                        primaryListTitle: `Dataset ID ${dataset.dataset_id}`,
                        fields: getFields(dataset),
                    };
>>>>>>> 136f7843
                });
                return (
                    <div className={classes.datasetList}>
                        <InfoList infoList={infoList} icon={<Dns />} linkPath="/datasets" />
                    </div>
                );
            }}
            components={{
                Container: props => <div>{props.children}</div>,
                Cell: props => <MTableCell {...props} className={classes.cell} />,
            }}
            options={{
                paging: false,
                selection: false,
                search: false,
                headerStyle: {
                    padding: 0,
                },
            }}
        />
    );
}<|MERGE_RESOLUTION|>--- conflicted
+++ resolved
@@ -2,13 +2,8 @@
 import { makeStyles } from "@material-ui/core";
 import { Dns } from "@material-ui/icons";
 import MaterialTable, { MTableCell } from "material-table";
-<<<<<<< HEAD
-import { formatDateString, getDatasetInfoList } from "../utils/functions";
-import { Sample, Info } from "../utils/typings";
-=======
 import { formatDateString, createFieldObj } from "../utils/functions";
 import { Dataset, Sample, Info } from "../utils/typings";
->>>>>>> 136f7843
 import InfoList from "../utils/components/InfoList";
 
 const useStyles = makeStyles(theme => ({
@@ -21,8 +16,6 @@
     },
 }));
 
-<<<<<<< HEAD
-=======
 function getFields(dataset: Dataset) {
     return [
         createFieldObj("Input HPF Path", dataset.input_hpf_path),
@@ -43,7 +36,6 @@
     ];
 }
 
->>>>>>> 136f7843
 export default function SampleTable({ samples }: { samples: Sample[] }) {
     const classes = useStyles();
 
@@ -75,16 +67,11 @@
             data={samples}
             title="Samples"
             detailPanel={rowData => {
-<<<<<<< HEAD
-                const infoList: Info[] = getDatasetInfoList(rowData.datasets).map(info => {
-                    return { ...info, secondaryListTitle: "" };
-=======
                 const infoList: Info[] = rowData.datasets.map(dataset => {
                     return {
                         primaryListTitle: `Dataset ID ${dataset.dataset_id}`,
                         fields: getFields(dataset),
                     };
->>>>>>> 136f7843
                 });
                 return (
                     <div className={classes.datasetList}>

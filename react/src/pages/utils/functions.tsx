--- conflicted
+++ resolved
@@ -10,11 +10,8 @@
     DataEntryRowRNASeq,
     FieldDisplayValueType,
     Field,
-<<<<<<< HEAD
     StringTable,
-=======
     DataEntryRow,
->>>>>>> a643449e
 } from "./typings";
 
 export function countArray(items: string[]) {
@@ -257,7 +254,6 @@
     };
 }
 
-<<<<<<< HEAD
 /**
  * Convert given table to CSV and downloads it to user.
  *
@@ -295,7 +291,8 @@
  */
 export function exportCSV(columnDefs: any[], data: any[], filename: string) {
     downloadCSV(rowDataToTable(columnDefs, data), filename);
-=======
+}
+        
 export function createEmptyRows(amount?: number): DataEntryRow[] {
     if (!amount || amount < 1) amount = 1;
 
@@ -311,5 +308,4 @@
         });
     }
     return arr;
->>>>>>> a643449e
 }
--- conflicted
+++ resolved
@@ -9,11 +9,8 @@
 import AnalysisInfoDialog from './AnalysisInfoDialog';
 import AddAnalysisAlert from './AddAnalysisAlert';
 import SetAssigneeDialog from './SetAssigneeDialog';
-<<<<<<< HEAD
 import { useSnackbar } from 'notistack';
-=======
 import { emptyCellValue, formatDateString } from '../utils';
->>>>>>> c5a1929e
 
 const useStyles = makeStyles(theme => ({
     root: {

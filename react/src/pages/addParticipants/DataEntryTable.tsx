import React, { useEffect, useState } from "react";
import {
    Box,
    IconButton,
    makeStyles,
    Menu,
    MenuItem,
    Paper,
    Switch,
    Table,
    TableBody,
    TableCell,
    TableContainer,
    TableHead,
    TableRow,
    Toolbar,
    Tooltip,
    Typography,
    Button,
} from "@material-ui/core";
import { CloudUpload, Delete, LibraryAdd, ViewColumn, Add, Restore } from "@material-ui/icons";
import { DataEntryHeader, DataEntryRow, DataEntryRowOptional, Family } from "../utils/typings";
import { Option, getOptions as _getOptions, getColumns, participantColumns } from "./utils";
import { DataEntryActionCell, DataEntryCell } from "./TableCells";
import UploadDialog from "./UploadDialog";
import { getDataEntryHeaders, createEmptyRows, setProp } from "../utils/functions";

export interface DataEntryTableProps {
    data: DataEntryRow[];
    onChange: (data: DataEntryRow[]) => void;
}

const useTableStyles = makeStyles(theme => ({
    requiredCell: {
        minWidth: "16em",
    },
    optionalCell: {
        minWidth: "8em",
    },
    buttonCell: {
        padding: 0,
    },
    newRowButton: {
        width: "100%",
    },
}));

const fallbackColumns = ["notes", "sex", "input_hpf_path"];

function getEnvColumns(): Array<keyof DataEntryRowOptional> {
    const envCols = process.env.REACT_APP_DEFAULT_OPTIONAL_COLUMNS;
    if (envCols !== undefined) {
        const validFields = getDataEntryHeaders().optional;
        const envFields = envCols.split(",");
        const usableFields =
            process.env.NODE_ENV === "development"
                ? envFields.filter(field => !!validFields.find(valid => valid === field))
                : envFields;
        return usableFields as Array<keyof DataEntryRowOptional>;
    } else {
        return [];
    }
}

function getDefaultColumns(fallbackColumns: string[]) {
    const storedDefaults = window.localStorage.getItem("data-entry-default-columns");
    let tempCols = fallbackColumns;
    const envCols = getEnvColumns();

    if (storedDefaults !== null) {
        // User already has stored preferences
        tempCols = JSON.parse(storedDefaults);
    } else if (envCols.length > 0) {
        // No preferences, use .env
        tempCols = envCols;
    } else {
        // No .env, use fallback columns
        window.localStorage.setItem("data-entry-default-columns", JSON.stringify(tempCols));
    }
    return tempCols;
}

function findParticipant(newValue: string, column: string, row: DataEntryRow, families: Family[]) {
    let participantCodename: string;
    let familyCodename: string;
    if (column === "participant_codename" && row.family_codename !== "") {
        familyCodename = row.family_codename;
        participantCodename = newValue;
    } else if (column === "family_codename" && row.participant_codename !== "") {
        familyCodename = newValue;
        participantCodename = row.participant_codename;
    }
    const family = families.find(fam => fam.family_codename === familyCodename);
    return family
        ? family.participants.find(
              currParticipant => currParticipant.participant_codename === participantCodename
          )
        : undefined;
}

export default function DataEntryTable(props: DataEntryTableProps) {
    const classes = useTableStyles();

    const columns = getColumns("required");
    const RNASeqCols = getColumns("RNASeq");

    function getOptionalHeaders() {
        const defaults = getDefaultColumns(fallbackColumns);
        return getColumns("optional").map(header => ({
            ...header,
            hidden: !defaults.includes(header.field),
        }));
    }

    const [optionals, setOptionals] = useState<DataEntryHeader[]>(getOptionalHeaders());

    const [families, setFamilies] = useState<Family[]>([]);
    const [enums, setEnums] = useState<any>();
    const [files, setFiles] = useState<string[]>([]);

    const [showRNA, setShowRNA] = useState<boolean>(false);

    useEffect(() => {
        fetch("/api/families")
            .then(response => response.json())
            .then(data => {
                setFamilies(data as Family[]);
            })
            .catch(error => {
                console.error(error);
            });

        fetch("/api/enums")
            .then(response => response.json())
            .then(data => {
                setEnums(data);
            })
            .catch(error => {
                console.error(error);
            });

        fetch("/api/unlinked")
            .then(response => response.json())
            .then(files => setFiles(files.sort()))
            .catch(console.error);
    }, []);

<<<<<<< HEAD
    function onEdit(newValue: string | boolean | string[], rowIndex: number, col: DataEntryHeader) {
=======
    function onEdit(
        newValue: string | boolean,
        rowIndex: number,
        col: DataEntryHeader,
        autopopulate?: boolean
    ) {
>>>>>>> bfa9d953
        if (col.field === "dataset_type" && newValue === "RRS") {
            setShowRNA(true);
        } else if (col.field === "input_hpf_path") {
            // Remove the new values from the list of unlinked files to prevent reuse
            // Readd the previous values that are not selected if there was one since it is available again
            const notReselectedOldValue = props.data[rowIndex].input_hpf_path?.filter(
                oldValue => (newValue as string[]).find(value => oldValue === value) === undefined
            );
            const removeNewValue = files.filter(
                file => (newValue as string[]).find(value => file === value) === undefined
            );
            setFiles(
                notReselectedOldValue
                    ? [...notReselectedOldValue, ...removeNewValue].sort()
                    : removeNewValue
            );
        }
        const newRows = props.data.map((value, index) => {
            if (autopopulate && index === rowIndex) {
                const participant = findParticipant(newValue as string, col.field, value, families);
                if (participant) {
                    return setProp(
                        participantColumns.reduce(
                            (row, currCol) => setProp(row, currCol, participant[currCol]),
                            setProp({ ...value }, "participantColDisabled", true)
                        ),
                        col.field,
                        newValue
                    );
                } else {
                    return setProp(
                        setProp({ ...value }, "participantColDisabled", false),
                        col.field,
                        newValue
                    );
                }
            } else if (index === rowIndex) {
                return setProp({ ...value }, col.field, newValue);
            } else {
                return value;
            }
        });
        props.onChange(newRows);
    }

    // Return the options for a given cell based on row, column
    function getOptions(rowIndex: number, col: DataEntryHeader): Option[] {
        return _getOptions(props.data, col, rowIndex, families, enums, files);
    }

    function toggleHideColumn(colField: keyof DataEntryRow) {
        const newOptionals = optionals.map(value => {
            if (value.field === colField) return { ...value, hidden: !value.hidden };
            return value;
        });
        setOptionals(newOptionals);
        window.localStorage.setItem(
            "data-entry-default-columns",
            JSON.stringify(newOptionals.filter(value => !value.hidden).map(value => value.field))
        );
    }

    return (
        <Paper>
            <DataEntryToolbar
                columns={optionals}
                handleColumnAction={toggleHideColumn}
                handleResetAction={() => {
                    window.localStorage.removeItem("data-entry-default-columns");
                    setOptionals(getOptionalHeaders());
                }}
            />
            <TableContainer>
                <Table>
                    <caption>* - Required | ** - Required only if Dataset Type is RRS</caption>
                    <TableHead>
                        <TableRow>
                            <TableCell padding="checkbox" aria-hidden={true} />
                            <TableCell padding="checkbox" aria-hidden={true} />
                            {columns.map(cell => (
                                <TableCell className={classes.requiredCell} key={cell.field}>
                                    {cell.title + "*"}
                                </TableCell>
                            ))}

                            {optionals.map(
                                cell =>
                                    !cell.hidden && (
                                        <TableCell
                                            className={classes.optionalCell}
                                            key={cell.field}
                                        >
                                            {cell.title}
                                        </TableCell>
                                    )
                            )}

                            {showRNA &&
                                RNASeqCols.map(cell => (
                                    <TableCell className={classes.optionalCell} key={cell.field}>
                                        {cell.title + "**"}
                                    </TableCell>
                                ))}
                        </TableRow>
                    </TableHead>
                    <TableBody>
                        {props.data.map((row, rowIndex) => (
                            <TableRow key={rowIndex}>
                                <DataEntryActionCell
                                    tooltipTitle="Delete row"
                                    icon={<Delete />}
                                    onClick={() =>
                                        props.onChange(
                                            props.data.filter((value, index) => index !== rowIndex)
                                        )
                                    }
                                    disabled={props.data.length === 1}
                                />
                                <DataEntryActionCell
                                    tooltipTitle="Duplicate row"
                                    icon={<LibraryAdd />}
                                    onClick={() =>
                                        props.onChange(
                                            props.data.flatMap((value, index) =>
                                                index === rowIndex
                                                    ? [
                                                          value,
                                                          {
                                                              ...value,
                                                              input_hpf_path: undefined,
                                                          } as DataEntryRow,
                                                      ]
                                                    : value
                                            )
                                        )
                                    }
                                />

                                {columns.map(col => (
                                    <DataEntryCell
                                        row={row}
                                        rowIndex={rowIndex}
                                        col={col}
                                        getOptions={getOptions}
                                        onEdit={(newValue, autocomplete?: boolean) =>
                                            onEdit(newValue, rowIndex, col, autocomplete)
                                        }
                                        key={col.field}
                                        required
                                        disabled={
                                            row.participantColDisabled &&
                                            !!participantColumns.find(
                                                currCol => currCol === col.field
                                            )
                                        }
                                    />
                                ))}
                                {optionals.map(
                                    col =>
                                        !col.hidden && (
                                            <DataEntryCell
                                                row={row}
                                                rowIndex={rowIndex}
                                                col={col}
                                                getOptions={getOptions}
                                                onEdit={newValue => onEdit(newValue, rowIndex, col)}
                                                key={col.field}
                                                disabled={
                                                    row.participantColDisabled &&
                                                    !!participantColumns.find(
                                                        currCol => currCol === col.field
                                                    )
                                                }
                                            />
                                        )
                                )}

                                {showRNA &&
                                    RNASeqCols.map(col => (
                                        <DataEntryCell
                                            row={row}
                                            rowIndex={rowIndex}
                                            col={col}
                                            getOptions={getOptions}
                                            onEdit={newValue => onEdit(newValue, rowIndex, col)}
                                            disabled={row.dataset_type !== "RRS"}
                                            key={col.field}
                                        />
                                    ))}
                            </TableRow>
                        ))}
                        <TableRow>
                            <TableCell className={classes.buttonCell} colSpan={100}>
                                <Button
                                    className={classes.newRowButton}
                                    variant="contained"
                                    color="default"
                                    disableElevation
                                    disableRipple
                                    startIcon={<Add />}
                                    onClick={() =>
                                        props.onChange(props.data.concat(createEmptyRows(1)))
                                    }
                                >
                                    Add new row
                                </Button>
                            </TableCell>
                        </TableRow>
                    </TableBody>
                </Table>
            </TableContainer>
        </Paper>
    );
}

const useToolbarStyles = makeStyles(theme => ({
    toolbar: {
        paddingRight: theme.spacing(1),
        paddingLeft: theme.spacing(2),
    },
}));

/**
 * The toolbar for the DataEntryTable, which displays the title and other action
 * buttons that do not depend on specific rows.
 */
function DataEntryToolbar(props: {
    handleColumnAction: (field: keyof DataEntryRow) => void;
    handleResetAction: () => void;
    columns: DataEntryHeader[];
}) {
    const classes = useToolbarStyles();
    const [openUpload, setOpenUpload] = useState(false);

    return (
        <>
            <Toolbar className={classes.toolbar}>
                <Box display="flex" flexGrow={1}>
                    <Typography variant="h6">Enter Metadata</Typography>
                </Box>
                <Tooltip title="Upload CSV">
                    <IconButton onClick={() => setOpenUpload(true)}>
                        <CloudUpload />
                    </IconButton>
                </Tooltip>
                <DataEntryColumnMenuAction
                    columns={props.columns}
                    onClick={props.handleColumnAction}
                />
                <Tooltip title="Reset column defaults">
                    <IconButton onClick={props.handleResetAction}>
                        <Restore />
                    </IconButton>
                </Tooltip>
            </Toolbar>
            <UploadDialog open={openUpload} onClose={() => setOpenUpload(false)} />
        </>
    );
}

/**
 * A special action button which opens a menu for showing / hiding
 * optional columns.
 */
function DataEntryColumnMenuAction(props: {
    columns: DataEntryHeader[];
    onClick: (field: keyof DataEntryRow) => void;
}) {
    const [anchor, setAnchor] = useState<null | HTMLElement>(null);

    return (
        <>
            <Tooltip title="Show/Hide columns">
                <IconButton
                    onClick={event => {
                        setAnchor(event.currentTarget);
                    }}
                >
                    <ViewColumn />
                </IconButton>
            </Tooltip>
            <Menu
                anchorEl={anchor}
                open={Boolean(anchor)}
                keepMounted
                onClose={() => setAnchor(null)}
            >
                {props.columns.map(column => (
                    <MenuItem onClick={() => props.onClick(column.field)} key={column.title}>
                        <Box display="flex" flexGrow={1}>
                            {column.title}
                        </Box>
                        <Switch edge="end" checked={!column.hidden} />
                    </MenuItem>
                ))}
            </Menu>
        </>
    );
}<|MERGE_RESOLUTION|>--- conflicted
+++ resolved
@@ -145,16 +145,12 @@
             .catch(console.error);
     }, []);
 
-<<<<<<< HEAD
-    function onEdit(newValue: string | boolean | string[], rowIndex: number, col: DataEntryHeader) {
-=======
     function onEdit(
-        newValue: string | boolean,
+        newValue: string | boolean | string[],
         rowIndex: number,
         col: DataEntryHeader,
         autopopulate?: boolean
     ) {
->>>>>>> bfa9d953
         if (col.field === "dataset_type" && newValue === "RRS") {
             setShowRNA(true);
         } else if (col.field === "input_hpf_path") {
@@ -285,7 +281,7 @@
                                                           {
                                                               ...value,
                                                               input_hpf_path: undefined,
-                                                          } as DataEntryRow,
+                                                          },
                                                       ]
                                                     : value
                                             )

--- conflicted
+++ resolved
@@ -1,16 +1,10 @@
 import React, { useEffect, useState } from 'react';
 import { useParams, useHistory } from 'react-router';
 import { makeStyles } from '@material-ui/core/styles';
-<<<<<<< HEAD
 import { Chip, IconButton, TextField, Container } from '@material-ui/core';
 import { Cancel, Add, Visibility, PlayArrow, PersonPin } from '@material-ui/icons';
 import MaterialTable, { MTableToolbar } from 'material-table';
-=======
-import { Chip, IconButton, TextField, Tooltip, Typography, Container } from '@material-ui/core';
-import { Cancel, Description, Add, Visibility, PlayArrow, PersonPin } from '@material-ui/icons';
-import MaterialTable, { MTableCell, MTableToolbar } from 'material-table';
 import { useSnackbar } from 'notistack';
->>>>>>> e8fd3f96
 import Title from '../Title';
 import CancelAnalysisDialog from './CancelAnalysisDialog';
 import AnalysisInfoDialog from './AnalysisInfoDialog';

from functools import wraps
from enum import Enum
from typing import Any, Callable, Dict, List, Union
from datetime import date, time, datetime

from flask import abort
from flask.json import JSONEncoder
from flask_login import current_user
from sqlalchemy import exc


from flask import current_app as app
from .extensions import db


def mixin(
    entity: db.Model, json_mixin: Dict[str, Any], columns: List[str]
) -> Union[None, str]:
    for field in columns:
        if field in json_mixin:
            column = getattr(entity, field)
            value = json_mixin[field]
            if isinstance(column, Enum):
                if not hasattr(type(column), str(value)):
                    allowed = [e.value for e in type(column)]
                    return f'"{field}" must be one of {allowed}'
            setattr(entity, field, value)


def check_admin(handler):
    @wraps(handler)
    def decorated_handler(*args, **kwargs):
        with app.app_context():
            if app.config.get("LOGIN_DISABLED") or current_user.is_admin:
                return handler(*args, **kwargs)
        return "Unauthorized", 401

    return decorated_handler


def transaction_or_abort(callback: Callable) -> None:
    try:
        callback()
    except exc.DataError as err:
        db.session.rollback()
        abort(400, description=err.orig.args[1])
    except exc.StatementError as err:
        db.session.rollback()
        abort(400, description=str(err.orig))
    except Exception as err:
        db.session.rollback()
        raise err


def enum_validate(
    entity: db.Model, json_mixin: Dict[str, any], columns: List[str]
) -> Union[None, str]:

    for field in columns:
        if field in json_mixin:
            column = getattr(entity, field)  # the column type from the entities
            value = json_mixin[field]
            if hasattr(column.type, "enums"):  # check if enum
                if value not in column.type.enums and value is not None:
                    allowed = column.type.enums
                    return f'Invalid value for: "{field}", current input is "{value}" but must be one of {allowed}'


<<<<<<< HEAD
def filter_query(model, raw_filters):
    # modified from https://stackoverflow.com/questions/14845196/dynamically-constructing-filters-in-sqlalchemy#comment100031376_14876320
    sql_filters = []
    for raw in raw_filters:
        try:
            key, op, value = raw.split(";", 3)
        except ValueError:
            return f"Invalid filter: {raw}"
        column = getattr(model, key, None)
        if not column:
            return f"Invalid filter column: {key}"
        if hasattr(column.type, "enums"):  # check if enum
            if value not in column.type.enums and value is not None:
                allowed = column.type.enums
                return f'Invalid value for: "{column}", current input is "{value}" but must be one of {allowed}'
        if op == "in":
            filt = column.in_(value.split(","))
        else:
            try:
                attr = (
                    list(
                        filter(
                            lambda e: hasattr(column, e % op),
                            ["%s", "%s_", "__%s__"],
                        )
                    )[0]
                    % op
                )
            except IndexError:
                return f"Invalid filter operator: {op}"
            if value == "null":
                value = None
            filt = getattr(column, attr)(value)
        sql_filters.append(filt)
    return sql_filters
=======
class DateTimeEncoder(JSONEncoder):
    """
    JSONEncoder override for encoding UTC datetimes in ISO format.
    """

    def default(self, obj):

        # handle any variant of date
        if isinstance(obj, (date, time, datetime)):
            return obj.isoformat()

        # default behaviour
        return JSONEncoder.default(self, obj)
>>>>>>> fdd38d5a
<|MERGE_RESOLUTION|>--- conflicted
+++ resolved
@@ -66,7 +66,6 @@
                     return f'Invalid value for: "{field}", current input is "{value}" but must be one of {allowed}'
 
 
-<<<<<<< HEAD
 def filter_query(model, raw_filters):
     # modified from https://stackoverflow.com/questions/14845196/dynamically-constructing-filters-in-sqlalchemy#comment100031376_14876320
     sql_filters = []
@@ -102,7 +101,8 @@
             filt = getattr(column, attr)(value)
         sql_filters.append(filt)
     return sql_filters
-=======
+
+
 class DateTimeEncoder(JSONEncoder):
     """
     JSONEncoder override for encoding UTC datetimes in ISO format.
@@ -115,5 +115,4 @@
             return obj.isoformat()
 
         # default behaviour
-        return JSONEncoder.default(self, obj)
->>>>>>> fdd38d5a
+        return JSONEncoder.default(self, obj)
import React, { forwardRef, ReactElement, Ref } from "react";
import { Slide } from "@material-ui/core";
import { TransitionProps } from "@material-ui/core/transitions";

export const SlideUpTransition = forwardRef((
    props: TransitionProps & { children?: ReactElement },
    ref: Ref<unknown>,
) => <Slide direction="up" ref={ref} {...props} />);

export type Counts = { [key: string]: number };
export type KeyValue = { [key: string]: string };

export function countArray(items: string[]) {
    return items.reduce<Counts>((counts, item) => {
        if (counts[item]) {
            counts[item] += 1;
        } else {
            counts[item] = 1;
        }
        return counts;
    }, Object.create(null));
}

export function toKeyValue(items: string[]) {
    return items.reduce<KeyValue>((map, item) => {
        map[item] = item;
        return map;
    }, Object.create(null));
}

<<<<<<< HEAD
export interface Participant {
    participant_id: string,
    participant_codename: string,
    family_id: string,
    family_codename: string,
    participant_type: string,
    affected: boolean,
    solved: boolean,
    sex: string,
    notes: string,
    dataset_types: string[],
    created: string,
    created_by: number,
    updated: string,
    updated_by: number,
    tissue_samples: Sample[]
}

export interface Sample {
    sampleID: string,
    extractionDate: string,
    sampleType: string,
    tissueProcessing: string,
    datasets: Dataset[],
    notes: string,
    created: string,
    createBy: number,
    updated: string,
    updatedBy: number,
}

export interface Dataset {
    dataset_id: string,
    participant_codename: string,
    family_codename: string,
    tissue_sample_type: string,
    tissue_sample_id: string,
    dataset_type: string,
    input_hpf_path: string,
    notes: string,
    condition: string,
    extraction_protocol: string,
    capture_kit: string,
    library_prep_method: string,
    library_prep_date: string,
    read_length: number,
    read_type: string,
    sequencing_id: string,
    sequencing_centre: string,
    batch_id: string,
    created: string,
    created_by: number,
    updated: string,
    updated_by: number,
    discriminator: string,
}

export interface Analysis {
    analysis_id: string;
    pipeline_id: string; // Display pipeline name?
    result_hpf_path: string;
    assignee: string;  // show ID or username?
    requester: string; // show ID or username?
    state: PipelineStatus;
    updated: string; // Date type maybe?
    notes: string;
    selected: boolean;
}

export enum PipelineStatus {
    PENDING = "Pending",
    RUNNING = "Running",
    COMPLETED = "Completed",
    ERROR = "Error",
    CANCELLED = "Cancelled"
}
=======
const months = [
    "Jan",
    "Feb",
    "Mar",
    "Apr",
    "May",
    "Jun",
    "Jul",
    "Aug",
    "Sep",
    "Oct",
    "Nov",
    "Dec"
];

/**
 * Return a date string in the format "YYYY-MM-DD", if possible.
 *
 * @param {string} date Datestring of the form: "Day, DD Mon YYYY HH:MM:SS GMT"
 */
export function formatDateString(date: string) {
    // Pretty general datestring because we trust the server to send a good one
    const regex = /^[A-Z][a-z]{2}, (\d{2}) ([A-Z][a-z]{2}) (\d{4}) \d{2}:\d{2}:\d{2} GMT$/
    const result = regex.exec(date);
    if (result) {
        let [year, month, day] = [result[3], '' + (months.indexOf(result[2]) + 1), result[1]];
        if (month.length < 2)
            month = '0' + month;
        return [year, month, day].join('-');
    }
    return date;
}

export const emptyCellValue = "<empty>";
>>>>>>> c5a1929e
<|MERGE_RESOLUTION|>--- conflicted
+++ resolved
@@ -28,7 +28,6 @@
     }, Object.create(null));
 }
 
-<<<<<<< HEAD
 export interface Participant {
     participant_id: string,
     participant_codename: string,
@@ -96,7 +95,16 @@
     updated: string; // Date type maybe?
     notes: string;
     selected: boolean;
+    
+    datasetID?: string,
+    analysisState?: string,
+    qsubID?: string,
+    requested?: string,
+    started?: string,
+    finished?: string,
+    updatedBy?: number,
 }
+
 
 export enum PipelineStatus {
     PENDING = "Pending",
@@ -105,7 +113,6 @@
     ERROR = "Error",
     CANCELLED = "Cancelled"
 }
-=======
 const months = [
     "Jan",
     "Feb",
@@ -139,5 +146,4 @@
     return date;
 }
 
-export const emptyCellValue = "<empty>";
->>>>>>> c5a1929e
+export const emptyCellValue = "<empty>";
--- conflicted
+++ resolved
@@ -1,20 +1,8 @@
-<<<<<<< HEAD
 import React, { useEffect, useMemo, useRef, useState } from "react";
-import { useParams } from "react-router-dom";
-import { TextField } from "@material-ui/core";
-import { FileCopy, Visibility } from "@material-ui/icons";
-import { useSnackbar } from "notistack";
-import { countArray, downloadCsv, rowDiff, stringToBoolean, toKeyValue } from "../../functions";
-import { Participant } from "../../typings";
-import DatasetTypes from "./DatasetTypes";
-import ParticipantInfoDialog from "./ParticipantInfoDialog";
-=======
-import React, { useMemo, useState } from "react";
 import { TextField } from "@material-ui/core";
 import { FileCopy, Visibility } from "@material-ui/icons";
 import { useSnackbar } from "notistack";
 import { useParams } from "react-router-dom";
->>>>>>> 1238be17
 import {
     BooleanDisplay,
     BooleanEditComponent,
@@ -22,20 +10,11 @@
     MaterialTablePrimary,
     Note,
 } from "../../components";
-<<<<<<< HEAD
-import {
-    useEnumsQuery,
-    useMetadatasetTypesQuery,
-    useParticipantCsvQuery,
-    useParticipantsPage,
-} from "../../hooks";
-=======
-import { countArray, exportCSV, rowDiff, stringToBoolean, toKeyValue } from "../../functions";
-import { useEnumsQuery, useMetadatasetTypesQuery, useParticipantsPage } from "../../hooks";
+import { countArray, downloadCsv, rowDiff, stringToBoolean, toKeyValue } from "../../functions";
+import { useEnumsQuery, useMetadatasetTypesQuery, useParticipantCsvQuery, useParticipantsPage } from "../../hooks";
 import { Participant } from "../../typings";
 import DatasetTypes from "./DatasetTypes";
 import ParticipantInfoDialog from "./ParticipantInfoDialog";
->>>>>>> 1238be17
 
 export default function ParticipantTable() {
     const [participants, setParticipants] = useState<Participant[]>([]);

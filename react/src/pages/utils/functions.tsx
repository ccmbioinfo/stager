--- conflicted
+++ resolved
@@ -134,13 +134,8 @@
         return {
             primaryListTitle: `Analysis ID ${analysis.analysis_id}`,
             secondaryListTitle: `Current State: ${analysis.analysis_state} - Click for more details`,
-<<<<<<< HEAD
             fields: getAnalysisFields(analysis),
-=======
-            titles: getAnalysisTitles(),
-            values: getAnalysisValues(analysis),
             identifier: analysis.analysis_id,
->>>>>>> 84b6090d
         };
     });
 }
@@ -199,16 +194,9 @@
         return {
             primaryListTitle: `Dataset ID ${dataset.dataset_id}`,
             secondaryListTitle: `Participant: ${dataset.participant_codename} - Click for more details`,
-<<<<<<< HEAD
             fields: getDatasetFields(dataset),
             collapsibleFields: getSecDatasetFields(dataset),
-=======
-            titles: getDatasetTitles(),
-            values: getDatasetValues(dataset),
-            collapsibleTitles: getSecDatasetTitles(),
-            collapsibleValues: getSecDatasetValues(dataset),
             identifier: dataset.dataset_id,
->>>>>>> 84b6090d
         };
     });
 }

--- conflicted
+++ resolved
@@ -1,12 +1,5 @@
-<<<<<<< HEAD
 /*****   CONSTANTS   *****/
 export const emptyCellValue = "<empty>";
-=======
-import React, { forwardRef, ReactElement, Ref, useState } from "react";
-import { IconButton, Slide, Snackbar } from "@material-ui/core";
-import { TransitionProps } from "@material-ui/core/transitions";
-import { Close } from "@material-ui/icons";
->>>>>>> 5e95c19a
 
 const months = [
     "Jan",

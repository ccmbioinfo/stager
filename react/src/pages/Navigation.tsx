import React from 'react';
import clsx from 'clsx';
import { BrowserRouter, Switch, Route } from 'react-router-dom';
import { makeStyles } from '@material-ui/core/styles';
import CssBaseline from '@material-ui/core/CssBaseline';
import Drawer from '@material-ui/core/Drawer';
import AppBar from '@material-ui/core/AppBar';
import Toolbar from '@material-ui/core/Toolbar';
import List from '@material-ui/core/List';
import ListItem from '@material-ui/core/ListItem';
import ListItemIcon from '@material-ui/core/ListItemIcon';
import ListItemText from '@material-ui/core/ListItemText';
import Typography from '@material-ui/core/Typography';
import Divider from '@material-ui/core/Divider';
import IconButton from '@material-ui/core/IconButton';
import MenuIcon from '@material-ui/icons/Menu';
import ChevronLeftIcon from '@material-ui/icons/ChevronLeft';
import DashboardIcon from '@material-ui/icons/Dashboard';
import PeopleIcon from '@material-ui/icons/People';
import UploadIcon from '@material-ui/icons/Publish';
import SettingsIcon from '@material-ui/icons/Settings';
import ShowChartIcon from '@material-ui/icons/ShowChart';
import MeetingRoomIcon from '@material-ui/icons/MeetingRoom';
import VerifiedUserIcon from '@material-ui/icons/VerifiedUser';
import AccountCircleIcon from '@material-ui/icons/AccountCircle';
import Tooltip from '@material-ui/core/Tooltip';

import Dashboard from './dashboard/Dashboard';
import Analysis from './analysis/Analysis';
import Participants from './participants/Participants';
import Uploads from './upload/Uploads';
import Settings from './settings/Settings';
import Admin from './admin/Admin';
import ListItemRouterLink from './ListItemRouterLink';

const drawerWidth = 240;

const useStyles = makeStyles(theme => ({
    root: {
        display: 'flex',
        height: '100%',
    },
    toolbar: {
        paddingRight: 24, // keep right padding when drawer closed
    },
    toolbarIcon: {
        display: 'flex',
        alignItems: 'center',
        justifyContent: 'flex-end',
        padding: '0 8px',
        ...theme.mixins.toolbar,
    },
    appBar: {
        zIndex: theme.zIndex.drawer + 1,
        transition: theme.transitions.create(['width', 'margin'], {
            easing: theme.transitions.easing.sharp,
            duration: theme.transitions.duration.leavingScreen,
        }),
    },
    appBarShift: {
        marginLeft: drawerWidth,
        width: `calc(100% - ${drawerWidth}px)`,
        transition: theme.transitions.create(['width', 'margin'], {
            easing: theme.transitions.easing.sharp,
            duration: theme.transitions.duration.enteringScreen,
        }),
    },
    menuButton: {
        marginRight: 36,
    },
    menuButtonHidden: {
        display: 'none',
    },
    title: {
        flexGrow: 1,
    },
    drawerPaper: {
        position: 'relative',
        whiteSpace: 'nowrap',
        width: drawerWidth,
        transition: theme.transitions.create('width', {
            easing: theme.transitions.easing.sharp,
            duration: theme.transitions.duration.enteringScreen,
        }),
    },
    drawerPaperClose: {
        overflowX: 'hidden',
        transition: theme.transitions.create('width', {
            easing: theme.transitions.easing.sharp,
            duration: theme.transitions.duration.leavingScreen,
        }),
        width: theme.spacing(7),
        [theme.breakpoints.up('sm')]: {
            width: theme.spacing(9),
        },
    },
    appBarSpacer: theme.mixins.toolbar,
    content: {
        flexGrow: 1,
        height: '100vh',
        overflow: 'auto',
    },
    container: {
        paddingTop: theme.spacing(3),
        paddingBottom: theme.spacing(3),
    },
    paper: {
        padding: theme.spacing(2),
        display: 'flex',
        overflow: 'auto',
        flexDirection: 'column',
    },
    fixedHeight: {
        height: 240,
    },
    bottomItems: {
        marginTop: 'auto',
    },
    icon: {
        paddingLeft: theme.spacing(1)
    }
}));

export interface NavigationProps {
    signout: () => void;
    username: string;
}

export default function Navigation({ username, signout }: NavigationProps) {
    const classes = useStyles();
    const [open, setOpen] = React.useState(true);
    const [pageName, setPageName] = React.useState("Dashboard");
    const handleDrawerOpen = () => {
        setOpen(true);
    };
    const handleDrawerClose = () => {
        setOpen(false);
    };

    return (
        <div className={classes.root}>
            <BrowserRouter>
                <CssBaseline />
                <AppBar position="absolute" className={clsx(classes.appBar, open && classes.appBarShift)}>
                    <Toolbar className={classes.toolbar}>
                        <IconButton
                            edge="start"
                            color="inherit"
                            aria-label="open drawer"
                            onClick={handleDrawerOpen}
                            className={clsx(classes.menuButton, open && classes.menuButtonHidden)}
                        >
                            <MenuIcon />
                        </IconButton>
                        <Typography component="h1" variant="h6" color="inherit" noWrap className={classes.title}>
                            {pageName}
                        </Typography>
                        <Tooltip title={"Logged in as " + username} arrow>
                            <AccountCircleIcon fontSize='large' />
                        </Tooltip>
                    </Toolbar>
                </AppBar>
                <Drawer
                    variant="permanent"
                    classes={{
                        paper: clsx(classes.drawerPaper, !open && classes.drawerPaperClose),
                    }}
                    open={open}
                >
                    <div className={classes.toolbarIcon}>
                        <IconButton onClick={handleDrawerClose}>
                            <ChevronLeftIcon />
                        </IconButton>
                    </div>
                    <Divider />
                    <List>
                        <ListItemRouterLink to="/dashboard" primary="Dashboard">
                            <DashboardIcon />
                        </ListItemRouterLink>
                        <ListItemRouterLink to="/uploads" primary="Upload">
                            <UploadIcon />
                        </ListItemRouterLink>
                        <ListItemRouterLink to="/participants" primary="Participants">
                            <PeopleIcon />
                        </ListItemRouterLink>
                        <ListItemRouterLink to="/analysis" primary="Analyses">
                            <ShowChartIcon />
                        </ListItemRouterLink>
                        <ListItemRouterLink to="/settings" primary="Settings">
                            <SettingsIcon />
                        </ListItemRouterLink>
                        <ListItemRouterLink to="/admin" primary="Admin">
                            <VerifiedUserIcon />
                        </ListItemRouterLink>
                    </List>
                    <Divider />
                    <div className={classes.bottomItems}>
                        <List>
                            <ListItem button onClick={signout}>
                                <ListItemIcon><MeetingRoomIcon /></ListItemIcon>
                                <ListItemText primary="Sign out" />
                            </ListItem>
                        </List>
                    </div>
                </Drawer>
                <Switch>
<<<<<<< HEAD
                    <Route path="/admin" component={Admin} />
                    <Route path="/analysis/:analysisID" component={Analysis} />
                    <Route path="/analysis" component={Analysis} />
                    <Route path="/participants" component={Participants} />
                    <Route path="/uploads" component={Uploads} />
                    <Route path="/settings">
                        <Settings username={username} />
                    </Route>
                    <Route path={["/", "/dashboard"]} component={Dashboard} />
=======
                    <Route path="/admin" render={() => {setPageName("Admin"); return <Admin />}} />
                    <Route path="/analysis" render={() => {setPageName("Analyses"); return <Analysis />}} />
                    <Route path="/participants" render={() => {setPageName("Participants"); return <Participants />}}  />
                    <Route path="/uploads" render={() => {setPageName("Upload"); return <Uploads />}}  />
                    <Route path="/settings" render={() => {setPageName("Settings"); return <Settings username={username} />}} />
                    <Route path={["/", "/dashboard"]} render={() => {setPageName("Dashboard"); return <Dashboard />}}  />
>>>>>>> 1a3ade10
                </Switch>
            </BrowserRouter>
        </div>
    );
}<|MERGE_RESOLUTION|>--- conflicted
+++ resolved
@@ -204,24 +204,13 @@
                     </div>
                 </Drawer>
                 <Switch>
-<<<<<<< HEAD
-                    <Route path="/admin" component={Admin} />
-                    <Route path="/analysis/:analysisID" component={Analysis} />
-                    <Route path="/analysis" component={Analysis} />
-                    <Route path="/participants" component={Participants} />
-                    <Route path="/uploads" component={Uploads} />
-                    <Route path="/settings">
-                        <Settings username={username} />
-                    </Route>
-                    <Route path={["/", "/dashboard"]} component={Dashboard} />
-=======
                     <Route path="/admin" render={() => {setPageName("Admin"); return <Admin />}} />
+                    <Route path="/analysis/:analysisID" render={() => {setPageName("Analyses"); return <Analysis />}} />
                     <Route path="/analysis" render={() => {setPageName("Analyses"); return <Analysis />}} />
                     <Route path="/participants" render={() => {setPageName("Participants"); return <Participants />}}  />
                     <Route path="/uploads" render={() => {setPageName("Upload"); return <Uploads />}}  />
                     <Route path="/settings" render={() => {setPageName("Settings"); return <Settings username={username} />}} />
                     <Route path={["/", "/dashboard"]} render={() => {setPageName("Dashboard"); return <Dashboard />}}  />
->>>>>>> 1a3ade10
                 </Switch>
             </BrowserRouter>
         </div>

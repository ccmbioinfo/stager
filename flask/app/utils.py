from csv import DictWriter, QUOTE_MINIMAL
from dataclasses import asdict, dataclass
from datetime import date, datetime, time
from enum import Enum
from functools import wraps
from io import BytesIO, StringIO
from os import getenv
from typing import Any, Callable, Dict, List, Union, Iterable, Mapping

from flask import (
    abort,
    current_app as app,
    jsonify,
    request,
    Request,
    send_file,
)
from flask.globals import current_app
from flask.json import JSONEncoder
from flask_login import current_user
from flask_sqlalchemy import Model
from flask_sqlalchemy.model import DefaultMeta
<<<<<<< HEAD
from sqlalchemy import exc, inspect, select
=======
from minio import Minio
from sqlalchemy import exc
from sqlalchemy import inspect
>>>>>>> 36a79484
from sqlalchemy.orm.query import Query
from sqlalchemy.sql.sqltypes import Enum as SqlAlchemyEnum
from werkzeug.exceptions import HTTPException

from .extensions import db
from .madmin import MinioAdmin
from .models import User, Group, Dataset


def str_to_bool(param: str) -> bool:
    return param.lower() == "true"


def handle_error(e):
    code = 500
    if isinstance(e, HTTPException):
        code = e.code
    return jsonify(error=str(e.description)), code


def get_mapper(entity: db.Model):
    _mapper = inspect(entity)
    return _mapper if isinstance(entity, DefaultMeta) else _mapper.mapper


def validate_enums_and_set_fields(
    entity: db.Model,
    json_mixin: Dict[str, Any],
    allowed_columns: List[str],
) -> Union[None, str]:
    """
    Used primarily in PATCH requests to modify a loaded model instance in-place. Checks for valid enums and adds them to the model if they exist
    """
    for field in allowed_columns:
        if field in json_mixin:

            # convert string to datetime.Date() object
            if (
                field == "library_prep_date" or field == "month_of_birth"
            ) and json_mixin[field]:
                json_mixin[field] = datetime.strptime(
                    request.json[field], "%Y-%m-%d"
                ).date()

            validate_enum(entity, field, json_mixin[field])
            setattr(entity, field, json_mixin[field])


def validate_enums(
    entity: db.Model,
    json_mixin: Dict[str, Any],
    allowed_columns: List[str],
) -> Union[None, str]:
    """
    Used primarily in POST requests, where entity is a class blueprint. Adds the allowed fields to the model if they exist
    """
    for field in allowed_columns:
        if field in json_mixin:
            validate_enum(entity, field, json_mixin[field])


def validate_enum(
    entity: db.Model,
    field_name: str,
    value: str,
):
    """
    Check whether the specified entity column is an enum and if so, whether the specified value is valid.
    """

    enums = get_enums(entity, field_name)

    if enums:
        mapper = get_mapper(entity)

        try:
            value_is_a_valid_null = (
                mapper.columns[field_name].nullable and value is None
            )

        except AttributeError:
            abort(
                400,
                description=f"'{field_name}' is not in table '{mapper.mapped_table.name}'",
            )

        if value not in enums and not value_is_a_valid_null:
            abort(
                400,
                description=f"'{value}' is not a valid value for field '{field_name}'",
            )

    return True


def get_enums(entity: db.Model, field: str) -> List[str] or None:
    """return the enums for the specified field or None if the field is not enum or doesn't exist on the model/instance"""
    mapper = get_mapper(entity)
    try:
        if isinstance(mapper.columns[field].type, SqlAlchemyEnum):
            return mapper.columns[field].type.enums
        else:
            return None
    except AttributeError:
        return None


def check_admin(handler):
    @wraps(handler)
    def decorated_handler(*args, **kwargs):
        with app.app_context():
            if app.config.get("LOGIN_DISABLED") or current_user.is_admin:
                return handler(*args, **kwargs)
        return "Unauthorized", 401

    return decorated_handler


def validate_json(handler):
    @wraps(handler)
    def decorated_handler(*args, **kwargs):
        """validate content-type header and run optional Validator on input"""
        if request.headers.get("Content-Type") != "application/json":
            abort(415, description="Content-Type must be application/json")
        return handler(*args, **kwargs)

    return decorated_handler


# Support general paged query parameters
def paged(handler):
    @wraps(handler)
    def decorated_handler(*args, **kwargs):
        with app.app_context():
            # for some reason type=int doesn't catch non-integer queries, only returning None
            try:
                page = int(request.args.get("page", default=0))
                if page < 0:  # zero-indexed pages
                    raise ValueError
            except:
                abort(400, description="page must be a non-negative integer")
            try:
                limit = request.args.get("limit")
                if limit is not None:  # unspecified limit means return everything
                    limit = int(limit)
                    if limit <= 0:  # MySQL accepts 0 but that's just a waste of time
                        raise ValueError
            except:
                abort(400, description="limit must be a positive integer")
            return handler(*args, **kwargs, page=page, limit=limit)

    return decorated_handler


def transaction_or_abort(callback: Callable) -> None:
    try:
        callback()
    except exc.DataError as err:
        db.session.rollback()
        abort(400, description=err.orig.args[1])
    except exc.StatementError as err:
        db.session.rollback()
        abort(400, description=str(err.orig))
    except Exception as err:
        db.session.rollback()
        raise err


def filter_in_enum_or_abort(column: db.Column, Allowed: Enum, values: str):
    try:
        return column.in_([Allowed(e) for e in values.split(",")])
    except ValueError as err:  # Invalid enum value
        abort(400, description=err)


def filter_nullable_bool_or_abort(column: db.Column, value: str):
    if value == "null":
        return column == None
    elif value == "true":
        return column == True
    elif value == "false":
        return column == False
    else:
        abort(400, description=f"{column.name} must be true, false, or null")


def filter_updated_or_abort(column: db.Column, value: str):
    description = "updated must be of the form before/after,iso-datetime"
    updated = value.split(",")
    if len(updated) != 2:
        abort(400, description=description)
    try:
        updated[1] = datetime.fromisoformat(updated[1])
    except ValueError as err:  # bad datetime format
        abort(400, description=err)
    if updated[0] == "before":
        return column <= updated[1]
    elif updated[0] == "after":
        return column >= updated[1]
    else:
        abort(400, description=description)


def get_minio_admin() -> MinioAdmin:
    return MinioAdmin(
        endpoint=app.config["MINIO_ENDPOINT"],
        access_key=app.config["MINIO_ACCESS_KEY"],
        secret_key=app.config["MINIO_SECRET_KEY"],
        secure=app.config["MINIO_TLS"],
    )


def get_minio_client() -> Minio:
    return Minio(
        app.config["MINIO_ENDPOINT"],
        access_key=app.config["MINIO_ACCESS_KEY"],
        secret_key=app.config["MINIO_SECRET_KEY"],
        secure=app.config["MINIO_TLS"],
    )


def query_results_to_csv(results: List[dict or dataclass]):
    """take a list of models and convert to csv"""
    is_dict = isinstance(results[0], dict)

    if not is_dict:
        results = [asdict(result) for result in results]

    colnames = results[0].keys()

    csv_data = StringIO()
    writer = DictWriter(
        csv_data,
        fieldnames=colnames,
        quoting=QUOTE_MINIMAL,
    )
    writer.writeheader()
    for row in results:
        if isinstance(row, Model):
            row = asdict(row)
        writer.writerow(row)

    return csv_data.getvalue()


def paginated_response(results: List[Any], page: int, total: int, limit: int = None):
    return jsonify(
        {
            "data": results,
            "page": page if limit else 0,
            "total_count": total,
        }
    )


def update_last_login(user: User = None):
    """
    Update last login for given user and return login details.
    Use current_user if no user is specified.
    """
    if not user:
        user = current_user  # type: ignore

    last_login = None
    try:
        last_login = user.last_login
        user.last_login = datetime.now()
        db.session.commit()
        app.logger.info("Last login for '%s' updated..", user.username)
    except:
        app.logger.warning("Failed to updated last_login for '%s'", user.username)

    return jsonify(
        {
            "username": user.username,
            "last_login": last_login,
            "is_admin": user.is_admin,
            "groups": [group.group_code for group in user.groups],
        }
    )


def csv_response(
    results: List[Dict[str, Any]] or List[Model],
    filename: str = "report",
    colnames: List[str] = None,
):
    """create a csv HTTP response from a list of query results or mapping"""

    if colnames:
        results = filter_keys_and_reorder(results, colnames)

    csv = query_results_to_csv(results)

    return send_file(
        BytesIO(csv.encode("utf-8")),
        "text/csv",
        as_attachment=True,
        download_name=filename,
    )


def filter_keys_and_reorder(data: List[Dict[str, Any]] or List[Model], keys: List[str]):
    """filter list item mappings and key order according to list of keys"""
    return [{key: row[key] for key in keys} for row in data]


def expects_json(req: Request):
    return not req.accept_mimetypes or "application/json" in req.accept_mimetypes


def expects_csv(req: Request):
    return "text/csv" in req.accept_mimetypes


# https://stackoverflow.com/a/55991358
def clone_entity(model_object, **kwargs):
    """
    Clone an arbitrary sqlalchemy entity (eg. from a query.first()) without its primary key values.
    """

    table = model_object.__table__
    non_pk_columns = [k for k in table.columns.keys() if k not in table.primary_key]
    data = {c: getattr(model_object, c) for c in non_pk_columns}
    data.update(kwargs)

    clone = model_object.__class__(**data)
    return clone


def stager_is_keycloak_admin():
    """
    Return true if OIDC is enabled and if Stager is using a Keycloak
    instance with administrative access.

    In other words, return true if Stager has the ability to create users in Keycloak.
    """
    return app.config.get("ENABLE_OIDC") and getenv("KEYCLOAK_HOST") is not None


class DateTimeEncoder(JSONEncoder):
    """
    JSONEncoder override for encoding UTC datetimes in ISO format.
    """

    def default(self, obj):

        # handle any variant of date
        if isinstance(obj, (date, time, datetime)):
            return obj.isoformat()

        # default behaviour
        return JSONEncoder.default(self, obj)


def find(collection: Iterable[Mapping[str, Any]], pred: Callable):
    """find an item in a collection"""
    try:
        return next((item for item in collection if pred(item)))
    except StopIteration:
        return None


def get_current_user():
    """if the user is an admin or login is disabled, a user's identity can be assumed by passing an id via the query string"""
    app.logger.debug("Getting user")

    user_id = request.args.get("user")

    user = current_user

    if app.config.get("LOGIN_DISABLED") and not user_id:
        abort(400, description="A user ID must be provided when login is disabled!")

    if app.config.get("LOGIN_DISABLED") or current_user.is_admin:
        if user_id:
            user = User.query.filter(User.user_id == user_id).first()
            if not user:
                abort(400, description="Provided user does not exist!")

    app.logger.debug("user_id: '%s'", getattr(user, "user_id", None))

    return user


def filter_datasets_by_user_groups(query: Query, user: User):
    """
    attach a subquery that removes datasets that don't share groups with the user
    this function assumes that the query already includes a selection for models.Dataset
    """
    user_group_subquery = (
        Group.query.join(Group.users)
        .filter(User.user_id == user.user_id)
        .with_entities(Group.group_id)
        .subquery()
    )

    dataset_subquery = (
        Dataset.query.join(Dataset.groups)
        .filter(Group.group_id.in_(select(user_group_subquery.c.group_id)))
        .with_entities(Dataset.dataset_id)
        .subquery()
    )

    return query.filter(Dataset.dataset_id.in_(select(dataset_subquery.c.dataset_id)))<|MERGE_RESOLUTION|>--- conflicted
+++ resolved
@@ -20,13 +20,8 @@
 from flask_login import current_user
 from flask_sqlalchemy import Model
 from flask_sqlalchemy.model import DefaultMeta
-<<<<<<< HEAD
+from minio import Minio
 from sqlalchemy import exc, inspect, select
-=======
-from minio import Minio
-from sqlalchemy import exc
-from sqlalchemy import inspect
->>>>>>> 36a79484
 from sqlalchemy.orm.query import Query
 from sqlalchemy.sql.sqltypes import Enum as SqlAlchemyEnum
 from werkzeug.exceptions import HTTPException

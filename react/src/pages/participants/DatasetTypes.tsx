import React from "react";
import { makeStyles, Chip, Avatar } from "@material-ui/core";

const useStyles = makeStyles(theme => ({
    chip: {
        margin: theme.spacing(0.5),
    },
}));

interface DatasetTypesProps {
    datasetTypes: { [key: string]: number };
}

export default function DatasetTypes({ datasetTypes }: DatasetTypesProps) {
    const classes = useStyles();

    return (
        <div>
            {Object.keys(datasetTypes).map(type => {
<<<<<<< HEAD
                return <Chip className={classes.chip} label={type} size="small" avatar={<Avatar>{datasetTypes[type]}</Avatar>} />
=======
                return (
                    <Chip
                        className={classes.chip}
                        label={type}
                        avatar={<Avatar>{datasetTypes[type]}</Avatar>}
                    />
                );
>>>>>>> 64d4c2b3
            })}
        </div>
    );
}<|MERGE_RESOLUTION|>--- conflicted
+++ resolved
@@ -17,9 +17,6 @@
     return (
         <div>
             {Object.keys(datasetTypes).map(type => {
-<<<<<<< HEAD
-                return <Chip className={classes.chip} label={type} size="small" avatar={<Avatar>{datasetTypes[type]}</Avatar>} />
-=======
                 return (
                     <Chip
                         className={classes.chip}
@@ -27,7 +24,6 @@
                         avatar={<Avatar>{datasetTypes[type]}</Avatar>}
                     />
                 );
->>>>>>> 64d4c2b3
             })}
         </div>
     );

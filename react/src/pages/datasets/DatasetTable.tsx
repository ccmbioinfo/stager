--- conflicted
+++ resolved
@@ -38,13 +38,10 @@
 
     const { enqueueSnackbar } = useSnackbar();
 
-<<<<<<< HEAD
     //for updating the table after the dialog is closed
     const [num, reRender] = useState(0);
-=======
     const { id: paramID } = useParams<{ id?: string }>();
     const [paramFilter, setParamFilter] = useState(paramID);
->>>>>>> 84b6090d
 
     useEffect(() => {
         fetch("/api/enums").then(async response => {

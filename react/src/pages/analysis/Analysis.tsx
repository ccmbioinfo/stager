import React, { useEffect, useState } from 'react';
import { useParams, useHistory } from 'react-router';
import { makeStyles } from '@material-ui/core/styles';
<<<<<<< HEAD
import { Chip, IconButton, TextField, Tooltip, Typography, Container } from '@material-ui/core';
import { Cancel, Description, Add, Visibility } from '@material-ui/icons';
import MaterialTable, { MTableToolbar } from 'material-table';
import { useHistory } from 'react-router';
=======
import Container from '@material-ui/core/Container';
import VisibilityIcon from '@material-ui/icons/Visibility';
import CancelIcon from '@material-ui/icons/Cancel';
import AddIcon from '@material-ui/icons/Add';
import MaterialTable from 'material-table';
>>>>>>> cc42e1ab
import Title from '../Title';
import CancelAnalysisDialog from './CancelAnalysisDialog';
import AnalysisInfoDialog from './AnalysisInfoDialog';
import AddAnalysisAlert from './AddAnalysisAlert';

const useStyles = makeStyles(theme => ({
    root: {
        display: 'fill',
    },
    appBarSpacer: theme.mixins.toolbar,
    content: {
        flexGrow: 1,
        height: '100vh',
        overflow: 'auto',
    },
    container: {
        paddingTop: theme.spacing(3),
        paddingBottom: theme.spacing(3),
    },
    paper: {
        padding: theme.spacing(2),
        display: 'flex',
        overflow: 'auto',
        flexDirection: 'column',
    },
    seeMore: {
        marginTop: theme.spacing(3),
    },
    dialogHeader: {
        paddingBottom: '0',
    },
    hoverIcon: {
        '&:hover': {
            background: "#f1f1f1",
        },
    },
    statusTitle: {
        color: '#3f51b5',
    },
    centreItem: {
        textAlign: 'center',
    },
    downloadButton: {
        marginTop: theme.spacing(3),
        float: "right",
    },
    viewIcon: {
        textAlign: 'center',
        '&:hover': {
            //color: '#3f51b5',
            background: "#f1f1f1",
        },
    },
    chip: {
        color: "primary",
        marginRight: '10px',
        colorPrimary: theme.palette.primary,
    }
}));

export enum PipelineStatus {
    PENDING = "Pending",
    RUNNING = "Running",
    COMPLETED = "Completed",
    ERROR = "Error",
}

export interface AnalysisRow {
    analysis_id: string;
    pipeline_id: string; // Display pipeline name?
    result_hpf_path: string;
    assignee: string;  // show ID or username?
    requester: string; // show ID or username?
    state: PipelineStatus;
    updated: string; // Date type maybe?
    notes: string;
    /*
    More fields can go here as required;
    MaterialTable columns only need to cover a subset of 
    fields in this interface. 
    */
}

// generate fake analysis data
export function createAnalysis(
<<<<<<< HEAD
    analysis_id: string,
    pipeline_id: string,
    result_hpf_path: string,
    assignee: string,
    requester: string,
    state: PipelineStatus,
    updated: string,
    notes: string): AnalysisRow {

    return { 
        analysis_id,
        pipeline_id,
        result_hpf_path,
        assignee,
        requester,
        state,
        updated,
        notes
    };
=======
    id: number,
    analysisID: string,
    dateSubmitted: string,
    submittedBy: string,
    project: string,
    participants: string[],
    pipeline: string,
    timeElapsed: string,
    status: PipelineStatus): AnalysisRun {
    return { id, analysisID, dateSubmitted, submittedBy, project, participants, pipeline, timeElapsed, status };
>>>>>>> cc42e1ab
}

// fake notes
const loremIpsum = [
    "Lorem ipsum dolor sit amet, consectetur adipiscing elit. Vivamus vestibulum, urna ac iaculis congue, urna justo accumsan ligula.",
    "Lorem ipsum dolor sit amet, consectetur adipiscing elit. Maecenas rhoncus libero at ornare pellentesque. Etiam consequat nullam.",
    "Lorem ipsum dolor sit amet, consectetur adipiscing elit. Fusce rutrum hendrerit mi, at dignissim mauris porttitor ut. Cras odio."
]

const analyses = [
    createAnalysis("A0000", "P01", '/path/to/file/', "User 2", "User 3", PipelineStatus.COMPLETED, '2020-05-23 12:09 PM', loremIpsum[0]),
    createAnalysis("A0001", "P02", '/example/path/', "User 4", "User 3", PipelineStatus.RUNNING, '2020-06-13 1:09 AM', loremIpsum[1]),
    createAnalysis("A0002", "P01", '/foo/', "User 2", "User 5", PipelineStatus.ERROR, '2020-06-19 4:32 AM', loremIpsum[2]),
    createAnalysis("A0003", "P02", '/foo/bar/', "User 3", "User 1", PipelineStatus.PENDING, '2020-06-22 8:56 PM', loremIpsum[2]),
    createAnalysis("A0004", "P03", '/foo/bar/', "User 1", "User 2", PipelineStatus.PENDING, '2020-06-21 8:09 AM', loremIpsum[0]),
    createAnalysis("A0005", "P03", '/foo/baz/', "User 4", "User 4", PipelineStatus.RUNNING, '2020-06-21 1:22 PM', loremIpsum[1]),
    createAnalysis("A0006", "P02", '/bar/baz/', "User 1", "User 5", PipelineStatus.PENDING, '2020-06-19 10:00 AM', loremIpsum[2]),
    createAnalysis("A0007", "P03", '/example/path/', "User 2", "User 5", PipelineStatus.RUNNING, '2020-06-19 9:09 AM', loremIpsum[0]),
    createAnalysis("A0008", "P03", '/example/path/', "User 5", "User 4", PipelineStatus.COMPLETED, '2020-06-20 7:07 AM', loremIpsum[1])
];

<<<<<<< HEAD
// Displays notes as an interactive tooltip
function renderNotes(rowData: AnalysisRow) {
    return (
    <Tooltip title={
        <>
        <Typography variant="body1">{rowData.notes}</Typography>
        </>
    } interactive placement="left">
        <IconButton><Description/></IconButton>
    </Tooltip>
    );
=======
type ParamTypes = {
    analysisID: string | undefined
>>>>>>> cc42e1ab
}

export default function Analysis() {
    const classes = useStyles();
    const { analysisID }= useParams<ParamTypes>();
    const [detail, setDetail] = useState(true);
    const [cancel, setCancel] = useState(false);
<<<<<<< HEAD
    const [activeRow, setActiveRow] = useState<AnalysisRow | null>(null);
=======
    const [activeRow, setActiveRow] = useState<AnalysisRun | undefined>(analyses.find(analysis => analysis.analysisID === analysisID));
>>>>>>> cc42e1ab
    const [direct, setDirect] = useState(false);
    const [rows, setRows] = useState<AnalysisRow[]>([]);
    const [chipFilter, setChipFilter] = useState<string>(""); // filter by state

    const history = useHistory();

    useEffect(() => {
        document.title = "Analyses | ST2020";

        // TODO: Fetch data here
        setRows(analyses);

    }, []);

    return (
        <main className={classes.content}>
            <div className={classes.appBarSpacer} />
            {activeRow &&
                <CancelAnalysisDialog
                    open={cancel}
                    title={`Stop Analysis ${activeRow.analysis_id}?`}
                    // Message used to say which participants were involved in the analysis
                    message={`Do you really want to stop this analysis? Stopping an analysis will delete all intermediate files and progress. Input files will remain untouched.`}
                    onClose={() => { setCancel(false) }}
                    labeledByPrefix={`${activeRow.analysis_id}`}
                    describedByPrefix={`${activeRow.analysis_id}`}
                />}
            {activeRow &&
                <AnalysisInfoDialog
                    open={detail}
                    analysis={activeRow}
                    onClose={() => {setDetail(false); if(analysisID){history.goBack()}}}
                />}

            <AddAnalysisAlert
                open={direct}
                onClose={() => { setDirect(false) }}
                onAccept={() => { setDirect(false); history.push("/participants") }}
            />
            <Container maxWidth="lg" className={classes.container}>
                <MaterialTable
                    columns={[
                        { title: 'Analysis ID', field: 'analysis_id', type: 'numeric', editable: 'never', width: '8%' },
                        { title: 'Pipeline ID', field: 'pipeline_id', type: 'numeric', editable: 'never', width: '8%' },
                        { title: 'Assignee ID', field: 'assignee', type: 'numeric', editable: 'never', width: '8%' },
                        { title: 'Requester ID', field: 'requester', type: 'numeric', editable: 'never', width: '8%' },
                        { title: 'Updated', field: 'updated', type: 'string', editable: 'never' },
                        { title: 'Result HPF Path', field: 'result_hpf_path', type: 'string' },
                        { title: 'Status', field: 'state', type: 'string', editable: 'never', defaultFilter: chipFilter },
                        { title: 'Notes', field: 'notes', type: 'string', width: '30%', /* render: renderNotes, */
                        editComponent: props => (
                            <TextField
                            multiline
                            value={props.value}
                            onChange={event => props.onChange(event.target.value)}
                            rows={4}
                            fullWidth
                            />
                        )}
                    ]}
                    data={rows}
                    title={
                        <Title>Active Analyses</Title>
                    }
                    options={{
                        pageSize: 10,
                        filtering: true,
                        search: false,
                        padding: 'dense'
                    }}
                    actions={[
                        {
                            icon: Visibility,
                            tooltip: 'Analysis details',
                            onClick: (event, rowData) => {
                                setActiveRow((rowData as AnalysisRow))
                                setDetail(true)
                            }
                        },
                        rowData => ({
                            icon: Cancel,
                            tooltip: 'Cancel analysis',
                            onClick: () => {
                                setActiveRow(rowData)
                                setCancel(true)
                            },
                            disabled: rowData.state !== PipelineStatus.RUNNING,
                        }),
                        {
                            icon: Add,
                            tooltip: 'Add New Analysis',
                            isFreeAction: true,
                            onClick: (event) => setDirect(true)
                        }
                    ]}
                    editable={{
                        onRowUpdate: (newData, oldData) =>
                            new Promise((resolve, reject) => {
                                const dataUpdate = [...rows];
                                // find the row; assume analysis_id is unique
                                const index = dataUpdate.findIndex((row, index, obj) => {
                                    return row.analysis_id === oldData?.analysis_id
                                });

                                // only update the rows that are allowed
                                dataUpdate[index].notes = newData.notes;
                                dataUpdate[index].result_hpf_path = newData.result_hpf_path;
                                setRows([...dataUpdate]);

                                // TODO: Send PATCH here

                                resolve();
                            }),
                    }}
                    components={{
                        Toolbar: props => (
                            <div>
                                <MTableToolbar {...props} />
                                <div style={{ marginLeft: '24px' }}>
                                    <Chip label="Completed" clickable className={classes.chip} onClick={() => setChipFilter(PipelineStatus.COMPLETED)} />
                                    <Chip label="Running" clickable className={classes.chip} onClick={() => setChipFilter(PipelineStatus.RUNNING)} />
                                    <Chip label="Pending" clickable className={classes.chip} onClick={() => setChipFilter(PipelineStatus.PENDING)} />
                                    <Chip label="Error" clickable className={classes.chip} onClick={() => setChipFilter(PipelineStatus.ERROR)} />
                                    <IconButton onClick={() => setChipFilter("")}> <Cancel/> </IconButton>
                                </div>
                            </div>
                        ),
                    }}
                />
            </Container>
        </main>
    )
}<|MERGE_RESOLUTION|>--- conflicted
+++ resolved
@@ -1,18 +1,10 @@
 import React, { useEffect, useState } from 'react';
 import { useParams, useHistory } from 'react-router';
 import { makeStyles } from '@material-ui/core/styles';
-<<<<<<< HEAD
 import { Chip, IconButton, TextField, Tooltip, Typography, Container } from '@material-ui/core';
 import { Cancel, Description, Add, Visibility } from '@material-ui/icons';
 import MaterialTable, { MTableToolbar } from 'material-table';
 import { useHistory } from 'react-router';
-=======
-import Container from '@material-ui/core/Container';
-import VisibilityIcon from '@material-ui/icons/Visibility';
-import CancelIcon from '@material-ui/icons/Cancel';
-import AddIcon from '@material-ui/icons/Add';
-import MaterialTable from 'material-table';
->>>>>>> cc42e1ab
 import Title from '../Title';
 import CancelAnalysisDialog from './CancelAnalysisDialog';
 import AnalysisInfoDialog from './AnalysisInfoDialog';
@@ -98,7 +90,6 @@
 
 // generate fake analysis data
 export function createAnalysis(
-<<<<<<< HEAD
     analysis_id: string,
     pipeline_id: string,
     result_hpf_path: string,
@@ -118,18 +109,6 @@
         updated,
         notes
     };
-=======
-    id: number,
-    analysisID: string,
-    dateSubmitted: string,
-    submittedBy: string,
-    project: string,
-    participants: string[],
-    pipeline: string,
-    timeElapsed: string,
-    status: PipelineStatus): AnalysisRun {
-    return { id, analysisID, dateSubmitted, submittedBy, project, participants, pipeline, timeElapsed, status };
->>>>>>> cc42e1ab
 }
 
 // fake notes
@@ -151,7 +130,6 @@
     createAnalysis("A0008", "P03", '/example/path/', "User 5", "User 4", PipelineStatus.COMPLETED, '2020-06-20 7:07 AM', loremIpsum[1])
 ];
 
-<<<<<<< HEAD
 // Displays notes as an interactive tooltip
 function renderNotes(rowData: AnalysisRow) {
     return (
@@ -163,10 +141,10 @@
         <IconButton><Description/></IconButton>
     </Tooltip>
     );
-=======
+}
+
 type ParamTypes = {
     analysisID: string | undefined
->>>>>>> cc42e1ab
 }
 
 export default function Analysis() {
@@ -174,11 +152,7 @@
     const { analysisID }= useParams<ParamTypes>();
     const [detail, setDetail] = useState(true);
     const [cancel, setCancel] = useState(false);
-<<<<<<< HEAD
-    const [activeRow, setActiveRow] = useState<AnalysisRow | null>(null);
-=======
-    const [activeRow, setActiveRow] = useState<AnalysisRun | undefined>(analyses.find(analysis => analysis.analysisID === analysisID));
->>>>>>> cc42e1ab
+    const [activeRow, setActiveRow] = useState<AnalysisRow | undefined>(analyses.find(analysis => analysis.analysis_id === analysis_id));
     const [direct, setDirect] = useState(false);
     const [rows, setRows] = useState<AnalysisRow[]>([]);
     const [chipFilter, setChipFilter] = useState<string>(""); // filter by state
@@ -210,7 +184,7 @@
                 <AnalysisInfoDialog
                     open={detail}
                     analysis={activeRow}
-                    onClose={() => {setDetail(false); if(analysisID){history.goBack()}}}
+                    onClose={() => {setDetail(false); if(analysis_id){history.goBack()}}}
                 />}
 
             <AddAnalysisAlert

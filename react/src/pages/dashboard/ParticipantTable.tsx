--- conflicted
+++ resolved
@@ -51,11 +51,7 @@
                     { title: 'Affected', field: 'affected', type: 'boolean', align: 'center'},
                     { title: 'Solved', field: 'solved', type: 'boolean', align: 'center'},
                     { title: 'Sex', field: 'sex', type: 'string', align: 'center', lookup: sexTypes},
-<<<<<<< HEAD
-                    { title: 'Note', field: 'note', width: "50%", render: (rowData) => <Typography>{ rowData.note }</Typography>},
-=======
                     { title: 'Note', field: 'note', width: "50%", render: (rowData) => <Typography>{ rowData.notes }</Typography>},
->>>>>>> 8b707a76
                     { title: 'Dataset Types', field: 'datasetTypes', align: 'center', lookup: datasetTypes, render: (rowData) => <DatasetTypes datasetTypes={countArray(rowData.datasetTypes)} />}
                 ]}
                 data={rows}

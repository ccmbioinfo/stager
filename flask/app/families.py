from dataclasses import asdict
import inspect

from flask import abort, jsonify, request, Response, current_app as app
from flask_login import login_user, logout_user, current_user, login_required
from app import db, login, models
from sqlalchemy.orm import contains_eager, joinedload
from .routes import check_admin, transaction_or_abort


@app.route("/api/families", methods=["GET"])
@login_required
<<<<<<< HEAD
def families_list():
    starts_with = request.args.get("starts_with", default="")
    starts_with = f"{starts_with}%"
    max_rows = request.args.get("max_rows", default=10000)
    try:
        int(max_rows)
    except:
        return "Max rows must be a valid  integer", 400

    order = request.args.get("order")
    if order:
        columns = models.Family.__table__.columns.keys()
        if order not in columns:
            return f"Column name must be one of {columns}", 400
        else:
            column = getattr(models.Family, order)
            db_families = (
                models.Family.query.options(joinedload(models.Family.participants))
                .filter(models.Family.family_codename.like(starts_with))
                .order_by(column)
                .limit(max_rows)
            )
    else:
        db_families = (
            models.Family.query.options(joinedload(models.Family.participants))
            .filter(models.Family.family_codename.like(starts_with))
            .limit(max_rows)
        )

    families = [
        {
            **asdict(family),
            "participants": family.participants,
        }
        for family in db_families
    ]
=======
def list_families():
    if app.config.get("LOGIN_DISABLED") or current_user.is_admin:
        user_id = request.args.get("user")
    else:
        user_id = current_user.user_id

    if user_id:
        families = (
            models.Family.query.options(contains_eager(models.Family.participants))
            .join(models.Participant)
            .join(models.TissueSample)
            .join(models.Dataset)
            .join(
                models.groups_datasets_table,
                models.Dataset.dataset_id
                == models.groups_datasets_table.columns.dataset_id,
            )
            .join(
                models.users_groups_table,
                models.groups_datasets_table.columns.group_id
                == models.users_groups_table.columns.group_id,
            )
            .filter(models.users_groups_table.columns.user_id == user_id)
            .all()
        )
    else:
        families = models.Family.query.options(
            joinedload(models.Family.participants)
        ).all()
>>>>>>> bb150bd4

    return jsonify(
        [{**asdict(family), "participants": family.participants} for family in families]
    )


@app.route("/api/families/<int:id>", methods=["GET"])
@login_required
def get_family(id: int):
    if app.config.get("LOGIN_DISABLED") or current_user.is_admin:
        user_id = request.args.get("user")
    else:
        user_id = current_user.user_id

    if user_id:
        family = (
            models.Family.query.filter_by(family_id=id)
            .options(
                contains_eager(models.Family.participants)
                .contains_eager(models.Participant.tissue_samples)
                .contains_eager(models.TissueSample.datasets)
            )
            .join(models.Participant)
            .join(models.TissueSample)
            .join(models.Dataset)
            .join(
                models.groups_datasets_table,
                models.Dataset.dataset_id
                == models.groups_datasets_table.columns.dataset_id,
            )
            .join(
                models.users_groups_table,
                models.groups_datasets_table.columns.group_id
                == models.users_groups_table.columns.group_id,
            )
            .filter(models.users_groups_table.columns.user_id == user_id)
            .one_or_none()
        )
    else:
        family = (
            models.Family.query.filter_by(family_id=id)
            .options(
                joinedload(models.Family.participants)
                .joinedload(models.Participant.tissue_samples)
                .joinedload(models.TissueSample.datasets)
            )
            .one_or_none()
        )

    if not family:
        return "Not Found", 404

    return jsonify(
        [
            {
                **asdict(family),
                "participants": [
                    {
                        **asdict(participants),
                        "tissue_samples": [
                            {
                                **asdict(tissue_samples),
                                "datasets": tissue_samples.datasets,
                            }
                            for tissue_samples in participants.tissue_samples
                        ],
                    }
                    for participants in family.participants
                ],
            }
        ]
    )


@app.route("/api/families/<int:id>", methods=["DELETE"])
@login_required
@check_admin
def delete_family(id: int):
    family = models.Family.query.filter_by(family_id=id).options(
        joinedload(models.Family.participants)
    )

    fam_entity = family.first_or_404()

    if len(fam_entity.participants) == 0:
        try:
            family.delete()
            db.session.commit()
            return "Deletion successful", 204
        except:
            db.session.rollback()
            return "Deletion of entity failed!", 422
    else:
        return "Family has participants, cannot delete!", 422


@app.route("/api/families/<int:id>", methods=["PATCH"])
@login_required
def update_family(id: int):

    if not request.json:
        return "Request body must be JSON", 415

    try:
        fam_codename = request.json["family_codename"]
    except KeyError:
        return "No family codename provided", 400

    if app.config.get("LOGIN_DISABLED") or current_user.is_admin:
        user_id = request.args.get("user")
    else:
        user_id = current_user.user_id

    if user_id:
        family = (
            models.Family.query.filter_by(family_id=id)
            .join(models.Participant)
            .join(models.TissueSample)
            .join(models.Dataset)
            .join(
                models.groups_datasets_table,
                models.Dataset.dataset_id
                == models.groups_datasets_table.columns.dataset_id,
            )
            .join(
                models.users_groups_table,
                models.groups_datasets_table.columns.group_id
                == models.users_groups_table.columns.group_id,
            )
            .filter(models.users_groups_table.columns.user_id == user_id)
            .first_or_404()
        )
    else:
        family = models.Family.query.filter_by(family_id=id).first_or_404()

    family.family_codename = fam_codename

    if user_id:
        family.updated_by = user_id

    try:
        db.session.commit()
        return jsonify(family)
    except:
        db.session.rollback()
        return "Server error", 500


@app.route("/api/families", methods=["POST"])
@login_required
def create_family():
    if not request.json:
        return "Request body must be JSON", 400

    try:
        updated_by = current_user.user_id
        created_by = current_user.user_id
    except:  # LOGIN_DISABLED
        updated_by = 1
        created_by = 1

    fam_codename = request.json.get("family_codename")

    if not fam_codename:
        return "A family codename must be provided", 400

    if models.Family.query.filter(models.Family.family_codename == fam_codename).value(
        "family_id"
    ):
        return "Family Codename already in use", 422

    fam_objs = models.Family(
        family_codename=fam_codename,
        created_by=created_by,
        updated_by=updated_by,
    )

    db.session.add(fam_objs)
    transaction_or_abort(db.session.commit)

    location_header = "/api/families/{}".format(fam_objs.family_id)

    return jsonify(fam_objs), 201, {"location": location_header}<|MERGE_RESOLUTION|>--- conflicted
+++ resolved
@@ -10,45 +10,22 @@
 
 @app.route("/api/families", methods=["GET"])
 @login_required
-<<<<<<< HEAD
-def families_list():
-    starts_with = request.args.get("starts_with", default="")
+def list_families():
+    starts_with = request.args.get("starts_with", default="", type=str)
     starts_with = f"{starts_with}%"
-    max_rows = request.args.get("max_rows", default=10000)
+    max_rows = request.args.get("max_rows", default=100)
+    order_by_col = request.args.get("order", default="family_id", type=str)
     try:
         int(max_rows)
     except:
         return "Max rows must be a valid  integer", 400
 
-    order = request.args.get("order")
-    if order:
-        columns = models.Family.__table__.columns.keys()
-        if order not in columns:
-            return f"Column name must be one of {columns}", 400
-        else:
-            column = getattr(models.Family, order)
-            db_families = (
-                models.Family.query.options(joinedload(models.Family.participants))
-                .filter(models.Family.family_codename.like(starts_with))
-                .order_by(column)
-                .limit(max_rows)
-            )
-    else:
-        db_families = (
-            models.Family.query.options(joinedload(models.Family.participants))
-            .filter(models.Family.family_codename.like(starts_with))
-            .limit(max_rows)
-        )
-
-    families = [
-        {
-            **asdict(family),
-            "participants": family.participants,
-        }
-        for family in db_families
-    ]
-=======
-def list_families():
+    columns = models.Family.__table__.columns.keys()
+
+    if order_by_col not in columns:
+        return f"Column name for ordering must be one of {columns}", 400
+    column = getattr(models.Family, order_by_col)
+
     if app.config.get("LOGIN_DISABLED") or current_user.is_admin:
         user_id = request.args.get("user")
     else:
@@ -57,6 +34,7 @@
     if user_id:
         families = (
             models.Family.query.options(contains_eager(models.Family.participants))
+            .filter(models.Family.family_codename.like(starts_with))
             .join(models.Participant)
             .join(models.TissueSample)
             .join(models.Dataset)
@@ -71,13 +49,16 @@
                 == models.users_groups_table.columns.group_id,
             )
             .filter(models.users_groups_table.columns.user_id == user_id)
-            .all()
-        )
-    else:
-        families = models.Family.query.options(
-            joinedload(models.Family.participants)
-        ).all()
->>>>>>> bb150bd4
+            .order_by(column)
+            .limit(max_rows)
+        )
+    else:
+        families = (
+            models.Family.query.options(joinedload(models.Family.participants))
+            .filter(models.Family.family_codename.like(starts_with))
+            .order_by(column)
+            .limit(max_rows)
+        )
 
     return jsonify(
         [{**asdict(family), "participants": family.participants} for family in families]

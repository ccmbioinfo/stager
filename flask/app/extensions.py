from os import getenv
from flask_login import LoginManager
from flask_marshmallow import Marshmallow
from flask_migrate import Migrate
from flask_sqlalchemy import SQLAlchemy
from authlib.integrations.flask_client import OAuth
from prometheus_flask_exporter import PrometheusMetrics
from prometheus_flask_exporter.multiprocess import GunicornPrometheusMetrics

db = SQLAlchemy()
login = LoginManager()
migrate = Migrate(compare_type=True)
oauth = OAuth()
<<<<<<< HEAD

if getenv("FLASK_ENV") == "development":
    # Note that /metrics will not be live without DEBUG_METRICS set
    metrics = PrometheusMetrics(None)
else:  # production
    # Must additionally set PROMETHEUS_MULTIPROC_DIR
    metrics = GunicornPrometheusMetrics(None, path=None)

=======
ma = Marshmallow()
>>>>>>> 212c8398
login.session_protection = "strong"<|MERGE_RESOLUTION|>--- conflicted
+++ resolved
@@ -11,16 +11,12 @@
 login = LoginManager()
 migrate = Migrate(compare_type=True)
 oauth = OAuth()
-<<<<<<< HEAD
+ma = Marshmallow()
+login.session_protection = "strong"
 
 if getenv("FLASK_ENV") == "development":
     # Note that /metrics will not be live without DEBUG_METRICS set
     metrics = PrometheusMetrics(None)
 else:  # production
     # Must additionally set PROMETHEUS_MULTIPROC_DIR
-    metrics = GunicornPrometheusMetrics(None, path=None)
-
-=======
-ma = Marshmallow()
->>>>>>> 212c8398
-login.session_protection = "strong"+    metrics = GunicornPrometheusMetrics(None, path=None)
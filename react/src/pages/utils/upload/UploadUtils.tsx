import { DataEntryHeader, DataEntryRow } from "../typings";
import { getDataEntryHeaders, snakeCaseToTitle } from "../functions";

<<<<<<< HEAD
export const booleanColumns: Array<keyof DataEntryRow> = ["affected", "solved"];
=======
// Columns whose values are predefined
export const enumerableColumns: Array<keyof DataEntryRow> = [
    "condition",
    "dataset_type",
    "participant_type",
    "sex",
    "tissue_sample_type",
];
>>>>>>> bb89acd6

// Convert a field string (snake_case) into a displayable title (Snake Case)
function formatFieldToTitle(field: string): string {
    return snakeCaseToTitle(field) // convert to title case
        .replace(/([iI][dD])/g, txt => txt.toUpperCase()); // capitalize any occurrance of "ID"
}

// Given a DataEntryRow field, return a new DataEntryHeader obj
function toColumn(field: keyof DataEntryRow, hidden?: boolean, title?: string): DataEntryHeader {
    return {
        field: field,
        title: title ? title : formatFieldToTitle(field),
        hidden: hidden,
    };
}

// Return the specified category of DataEntryHeaders for use in the table
export function getColumns(category: "required" | "optional" | "RNASeq"): DataEntryHeader[] {
    return (getDataEntryHeaders()[category] as Array<keyof DataEntryRow>).map(field =>
        toColumn(field, category !== "required")
    );
}

export interface Option {
    title: string;
    inputValue: string;
    origin?: string;
    disabled?: boolean;
}

// Convert the provided value into an Option
export function toOption(
    str: string | boolean | number | undefined | Option,
    origin?: string,
    disabled?: boolean
): Option {
    let inputValue = str;
    switch (typeof str) {
        case "string":
            inputValue = str;
            break;
        case "number":
            inputValue = str.toString();
            break;
        case "boolean":
            inputValue = str ? "true" : "false";
            break;
        case "undefined":
            inputValue = "";
            break;
        default:
            return { ...str, origin: origin, disabled: disabled };
    }
    return { title: inputValue, inputValue: inputValue, origin: origin, disabled: disabled };
}

/**
 * Returns the allowed options for the selected cell.
 *
 * @param rows The data currently stored in the table.
 * @param col The column (header) for this cell.
 * @param rowIndex The row index of this cell.
 * @param families The result from /api/families
 * @param enums The result from /api/enums
 */
export function getOptions(
    rows: DataEntryRow[],
    col: DataEntryHeader,
    rowIndex: number,
    families: Array<any>,
    enums: any
): Option[] {
    const row = rows[rowIndex];
    const rowOptions = rows
        .filter((val, index) => index !== rowIndex) // not this row
        .map(val => toOption(val[col.field], "Previous rows"));

    const familyCodenames: string[] = families.map(value => value.family_codename);
    const booleans = ["true", "false"];

    switch (col.field) {
        case "family_codename":
            const familyOptions = families.map(value =>
                toOption(value.family_codename, "Existing families")
            );
            return familyOptions.concat(rowOptions);

        case "participant_codename":
            const thisFamily = row.family_codename;
            if (familyCodenames.findIndex(family => family === thisFamily) !== -1) {
                const existingParts = families
                    .filter(family => family.family_codename === thisFamily)
                    .flatMap(family => family.participants)
                    .map(value => toOption(value.participant_codename, "Participants in family"));
                const otherParts = families
                    .filter(family => family.family_codename !== thisFamily)
                    .flatMap(family => family.participants)
                    .map(value => toOption(value.participant_codename, "Other participants"));
                return existingParts.concat(otherParts).concat(rowOptions);
            } else {
                const participants = families.flatMap(family => family.participants);
                const participantOptions = participants.map(value =>
                    toOption(value.participant_codename, "Existing participants")
                );
                return participantOptions.concat(rowOptions);
            }

        case "participant_type":
            if (enums) {
                const participantTypeOptions = (enums.ParticipantType as string[]).map(value =>
                    toOption(value, "Participant Types")
                );
                return participantTypeOptions;
            }
            return rowOptions;

        case "tissue_sample_type":
            if (enums) {
                const tissueTypeOptions = (enums.TissueSampleType as string[]).map(value =>
                    toOption(value, "Tissue Types")
                );
                return tissueTypeOptions;
            }
            return rowOptions;

        case "dataset_type":
            if (enums) {
                return (enums.DatasetType as string[]).map(value =>
                    toOption(value, "Dataset Types")
                );
            }
            return rowOptions;

        case "sex":
            if (enums) {
                const sexOptions = (enums.Sex as string[]).map(value => toOption(value, "Sexes"));
                return sexOptions;
            }
            return rowOptions;

        case "affected":
            return booleans.map(b => toOption(b, "Is Affected"));

        case "solved":
            return booleans.map(b => toOption(b, "Is Solved"));

        case "condition":
            if (enums) {
                return (enums.DatasetCondition as string[]).map(value =>
                    toOption(value, "Dataset Conditions")
                );
            }
            return rowOptions;

        default:
            return rowOptions;
    }
}<|MERGE_RESOLUTION|>--- conflicted
+++ resolved
@@ -1,9 +1,8 @@
 import { DataEntryHeader, DataEntryRow } from "../typings";
 import { getDataEntryHeaders, snakeCaseToTitle } from "../functions";
 
-<<<<<<< HEAD
 export const booleanColumns: Array<keyof DataEntryRow> = ["affected", "solved"];
-=======
+
 // Columns whose values are predefined
 export const enumerableColumns: Array<keyof DataEntryRow> = [
     "condition",
@@ -12,7 +11,6 @@
     "sex",
     "tissue_sample_type",
 ];
->>>>>>> bb89acd6
 
 // Convert a field string (snake_case) into a displayable title (Snake Case)
 function formatFieldToTitle(field: string): string {

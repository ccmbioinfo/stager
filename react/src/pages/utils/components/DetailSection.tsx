--- conflicted
+++ resolved
@@ -1,4 +1,3 @@
-<<<<<<< HEAD
 import React, { useState, useEffect } from "react";
 import {
     Button,
@@ -17,11 +16,6 @@
 import { Check } from "@material-ui/icons";
 import { useSnackbar } from "notistack";
 import { FieldDisplayValueType, Field } from "../typings";
-=======
-import React, { useState } from "react";
-import { Button, Collapse, Grid, makeStyles, Typography } from "@material-ui/core";
-import { FieldDisplayValueType } from "../typings";
->>>>>>> 84b6090d
 
 const gridSpacing = 2;
 const titleWidth = 12;
@@ -45,11 +39,6 @@
         margin: theme.spacing(0.2),
         width: "50%",
     },
-    button: {
-        textTransform: "none",
-        padding: theme.spacing(0.5),
-        minWidth: 0,
-    },
     box: {
         padding: theme.spacing(0.5),
     },
@@ -72,6 +61,9 @@
     actionButtons: {
         position: "absolute",
         right: theme.spacing(1),
+    },
+    button: {
+        marginRight: theme.spacing(1),
     },
 }));
 
@@ -288,20 +280,11 @@
     fields: Field[];
     collapsibleFields?: Field[];
     title?: string;
-<<<<<<< HEAD
     editable?: boolean;
     dataType?: "participant" | "dataset";
     dataID?: string;
-=======
     linkPath?: string;
->>>>>>> 84b6090d
 }
-
-const useStyles = makeStyles(theme => ({
-    button: {
-        marginRight: theme.spacing(1),
-    },
-}));
 
 export default function DetailSection({
     fields,
@@ -313,7 +296,6 @@
 }: DetailSectionProps) {
     const classes = useStyles();
     const [moreDetails, setMoreDetails] = useState(false);
-<<<<<<< HEAD
     const [editMode, setEditMode] = useState<boolean>(false);
     const [primaryFields, setPrimaryFields] = useState<Field[]>(fields);
     const [secondaryFields, setSecondaryFields] = useState<Field[]>(
@@ -385,9 +367,6 @@
             );
         }
     }
-=======
-    const classes = useStyles();
->>>>>>> 84b6090d
 
     return (
         <>

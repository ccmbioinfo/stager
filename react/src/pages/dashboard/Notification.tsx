--- conflicted
+++ resolved
@@ -1,19 +1,10 @@
 import React from 'react';
 import { Link } from 'react-router-dom';
-<<<<<<< HEAD
 import { makeStyles, Button } from '@material-ui/core';
 import { OpenInNew } from '@material-ui/icons';
 import { Alert } from '@material-ui/lab';
+import { PipelineStatus, AnalysisRun } from '../analysis/Analysis';
 
-
-import { PipelineStatus, AnalysisRun } from '../analysis/Analysis';
-=======
-import { makeStyles } from '@material-ui/core/styles';
-import Alert from '@material-ui/lab/Alert';
-import Button from '@material-ui/core/Button';
-import OpenInNewIcon from '@material-ui/icons/OpenInNew';
-import { PipelineStatus, AnalysisRow } from '../analysis/Analysis';
->>>>>>> 058228a3
 
 const useStyles = makeStyles(theme => ({
     msgBox: {
@@ -72,11 +63,7 @@
     return (
     <Alert className={classes.msgBox} severity={severity}>
         <span>{msg}</span>
-<<<<<<< HEAD
-        <Button component={Link} to={`/analysis/${analysisID}`} className={classes.msgButton} variant="contained" color="default" endIcon={<OpenInNew color="primary"/>} disableElevation>
-=======
         <Button component={Link} to={`/analysis/${analysis_id}`} className={classes.msgButton} variant="contained" color="default" endIcon={<OpenInNewIcon color="primary"/>} disableElevation>
->>>>>>> 058228a3
             See Detail
         </Button>
     </Alert>   

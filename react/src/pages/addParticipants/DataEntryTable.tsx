--- conflicted
+++ resolved
@@ -131,10 +131,9 @@
         if (col.field === "dataset_type" && newValue === "RRS") {
             setShowRNA(true);
         } else if (col.field === "input_hpf_path") {
-<<<<<<< HEAD
             // Remove the new values from the list of unlinked files to prevent reuse
             // Readd the previous values that are not selected if there was one since it is available again
-            const notReselectedOldValue = rows[rowIndex].input_hpf_path?.filter(
+            const notReselectedOldValue = props.data[rowIndex].input_hpf_path?.filter(
                 oldValue => (newValue as string[]).find(value => oldValue === value) === undefined
             );
             const removeNewValue = files.filter(
@@ -145,13 +144,6 @@
                     ? [...notReselectedOldValue, ...removeNewValue].sort()
                     : removeNewValue
             );
-=======
-            // Remove the new value from the list of unlinked files to prevent reuse
-            // Readd the previous value if there was one since it is available again
-            const oldValue = props.data[rowIndex].input_hpf_path;
-            const removeNewValue = files.filter(file => file !== newValue);
-            setFiles(oldValue ? [oldValue, ...removeNewValue].sort() : removeNewValue);
->>>>>>> 2cda7cd0
         }
         const newRows = props.data.map((value, index) => {
             if (index === rowIndex) {
@@ -240,27 +232,12 @@
                                     tooltipTitle="Duplicate row"
                                     icon={<LibraryAdd />}
                                     onClick={() =>
-<<<<<<< HEAD
-                                        setRows(
-                                            rows.flatMap((value, index) => {
-                                                return index === rowIndex
-                                                    ? [
-                                                          value,
-                                                          {
-                                                              ...value,
-                                                              input_hpf_path: undefined,
-                                                          } as DataEntryRow,
-                                                      ]
-                                                    : value;
-                                            })
-=======
                                         props.onChange(
                                             props.data.flatMap((value, index) =>
                                                 index === rowIndex
-                                                    ? [value, { ...value } as DataEntryRow]
+                                                    ? [value, { ...value, input_hpf_path: undefined } as DataEntryRow]
                                                     : value
                                             )
->>>>>>> 2cda7cd0
                                         )
                                     }
                                 />

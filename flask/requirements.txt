--- conflicted
+++ resolved
@@ -96,16 +96,11 @@
 sendgrid==6.9.2
     # via -r requirements.in
 six==1.15.0
-<<<<<<< HEAD
     # via
     #   flask-marshmallow
     #   apscheduler
     #   python-dateutil
-sqlalchemy==1.3.24
-=======
-    # via python-dateutil
 sqlalchemy==1.4.27
->>>>>>> 645a47c9
     # via
     #   -r requirements.in
     #   alembic

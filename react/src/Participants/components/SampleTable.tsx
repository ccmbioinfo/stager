import React from "react";
import { makeStyles } from "@material-ui/core";
import { Dns } from "@material-ui/icons";
import MaterialTable, { MTableCell } from "material-table";
import { formatDateString, createFieldObj } from "../../functions";
import { Dataset, Sample, Info } from "../../typings";
import { InfoList } from "../../components";

const useStyles = makeStyles(theme => ({
    datasetList: {
        marginLeft: theme.spacing(3),
        marginRight: theme.spacing(3),
    },
    cell: {
        padding: 0,
    },
}));

function getFields(dataset: Dataset) {
    return [
<<<<<<< HEAD
        createFieldObj("Linked files", dataset.linked_files),
=======
        createFieldObj("Linked Files", dataset.linked_files),
>>>>>>> a5412bea
        createFieldObj("Condition", dataset.condition),
        createFieldObj("Extraction Protocol", dataset.extraction_protocol),
        createFieldObj("Capture Kit", dataset.capture_kit),
        createFieldObj("Library Prep Method", dataset.library_prep_method),
        createFieldObj("Library Prep Date", formatDateString(dataset.library_prep_date)),
        createFieldObj("Read Length", dataset.read_length),
        createFieldObj("Read Type", dataset.read_type),
        createFieldObj("Sequencing ID", dataset.sequencing_id),
        createFieldObj("Sequencing Centre", dataset.sequencing_centre),
        createFieldObj("Creation Time", formatDateString(dataset.created)),
        createFieldObj("Created By", dataset.created_by),
        createFieldObj("Last Updated", formatDateString(dataset.updated)),
        createFieldObj("Updated By", dataset.updated_by),
        createFieldObj("Discriminator", dataset.discriminator),
    ];
}

export default function SampleTable(props: { samples: Sample[]; enums: any }) {
    const classes = useStyles();

    return (
        <MaterialTable
            columns={[
                { title: "Sample ID", field: "tissue_sample_id" },
                {
                    title: "Extraction Date",
                    field: "extraction_date",
                    render: rowData => formatDateString(rowData.extraction_date),
                },
                { title: "Sample Type", field: "tissue_sample_type" },
                { title: "Tissue Processing", field: "tissue_processing" },
                { title: "Notes", field: "notes" },
                {
                    title: "Creation Time",
                    field: "created",
                    render: rowData => formatDateString(rowData.created),
                },
                { title: "Create By", field: "created_by" },
                {
                    title: "Update Time",
                    field: "updated",
                    render: rowData => formatDateString(rowData.updated),
                },
                { title: "Updated By", field: "updated_by" },
            ]}
            data={props.samples}
            title="Tissue Samples"
            detailPanel={rowData => {
                const infoList: Info[] = rowData.datasets.map(dataset => {
                    return {
                        primaryListTitle: `Dataset ID ${dataset.dataset_id}`,
                        fields: getFields(dataset),
                    };
                });
                return (
                    <div className={classes.datasetList}>
                        <InfoList
                            infoList={infoList}
                            icon={<Dns />}
                            linkPath="/datasets"
                            enums={props.enums}
                        />
                    </div>
                );
            }}
            components={{
                Container: props => <div>{props.children}</div>,
                Cell: props => <MTableCell {...props} className={classes.cell} />,
            }}
            options={{
                paging: false,
                selection: false,
                search: false,
                headerStyle: {
                    padding: 0,
                },
            }}
        />
    );
}<|MERGE_RESOLUTION|>--- conflicted
+++ resolved
@@ -18,11 +18,7 @@
 
 function getFields(dataset: Dataset) {
     return [
-<<<<<<< HEAD
-        createFieldObj("Linked files", dataset.linked_files),
-=======
         createFieldObj("Linked Files", dataset.linked_files),
->>>>>>> a5412bea
         createFieldObj("Condition", dataset.condition),
         createFieldObj("Extraction Protocol", dataset.extraction_protocol),
         createFieldObj("Capture Kit", dataset.capture_kit),

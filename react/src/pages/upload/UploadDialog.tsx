--- conflicted
+++ resolved
@@ -1,37 +1,15 @@
 import React from 'react';
-
-import { makeStyles } from '@material-ui/core/styles';
 import {
     Dialog,
     DialogTitle,
     DialogContent,
-<<<<<<< HEAD
     Button,
     ButtonGroup,
     Tabs,
     Tab,
     Grid,
-    withStyles,
-    DialogTitleProps,
-    Typography,
-    IconButton
+    makeStyles
 } from '@material-ui/core';
-import { HelpOutline } from '@material-ui/icons';
-=======
-    Typography,
-    Button,
-    ButtonGroup,
-    ExpansionPanel,
-    ExpansionPanelDetails,
-    ExpansionPanelSummary,
-    Tabs,
-    Tab,
-    Grid
-} from '@material-ui/core';
-import { Description, ExpandMore } from '@material-ui/icons';
-
-import FilesTable from './FilesTable';
->>>>>>> 4967210e
 import UploadForm from './UploadForm';
 import { InputFileUpload } from './UploadCSV';
 
@@ -106,23 +84,11 @@
     }
 
     let tabContent;
-<<<<<<< HEAD
-    if (tab == 1) {
+    if (tab === 1) {
         tabContent = (<UploadForm />);
     }
     else {
-        tabContent = (
-        <>
-            <InputFileUpload onUpload={onUpload} />
-        </>
-        );
-=======
-    if (tab === 0) {
-        tabContent = <UploadForm />
-    }
-    else {
-        tabContent = <Button variant="outlined"> Upload Excel Sample Sheet <Description/> </Button>
->>>>>>> 4967210e
+        tabContent = (<InputFileUpload onUpload={onUpload} />);
     }
 
     return (
@@ -148,19 +114,6 @@
                     <Grid item xs={12} className={classes.gridItem} >
                         {tabContent}
                     </Grid>
-<<<<<<< HEAD
-=======
-                    <Grid item xs={12} className={classes.gridItem}>
-                        <ExpansionPanel >
-                            <ExpansionPanelSummary expandIcon={<ExpandMore />}>
-                                <Typography>Link to Existing Dataset</Typography>
-                            </ExpansionPanelSummary>
-                            <ExpansionPanelDetails>
-                                <FilesTable />
-                            </ExpansionPanelDetails>
-                        </ExpansionPanel>
-                    </Grid>
->>>>>>> 4967210e
                     <Grid item xs={10}></Grid>
                     <Grid item xs={2} className={classes.gridItem} >
                         <ButtonGroup variant="contained">

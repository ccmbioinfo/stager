import React, { ReactNode, useEffect, useState } from "react";
import {
    Box,
    Button,
    Checkbox,
    IconButton,
    makeStyles,
    Menu,
    MenuItem,
    Paper,
    Switch,
    Table,
    TableBody,
    TableCell,
    TableCellProps,
    TableContainer,
    TableHead,
    TableRow,
    TextField,
    Toolbar,
    Tooltip,
    Typography,
} from "@material-ui/core";
import { Autocomplete, createFilterOptions } from "@material-ui/lab";
import { AddBoxOutlined, CloudUpload, Delete, LibraryAdd, ViewColumn } from "@material-ui/icons";
import { DataEntryHeader, DataEntryRow } from "../typings";
import {
    Option,
    toOption,
    getOptions as _getOptions,
    getColumns,
<<<<<<< HEAD
    booleanColumns,
=======
    enumerableColumns,
>>>>>>> bb89acd6
} from "./UploadUtils";
import UploadDialog from "./UploadDialog";
import { setProp } from "../functions";

export interface DataEntryTableProps {
    data?: DataEntryRow[];
}

function createEmptyRows(amount?: number): DataEntryRow[] {
    if (!amount || amount < 1) amount = 1;

    var arr = [];
    for (let i = 0; i < amount; i++) {
        arr.push({
            family_codename: "",
            participant_codename: "",
            participant_type: "",
            tissue_sample_type: "",
            dataset_type: "",
        });
    }
    return arr;
}

const useTableStyles = makeStyles(theme => ({
    requiredCell: {
        minWidth: "16em",
    },
    optionalCell: {
        minWidth: "8em",
    },
}));

const defaultOptionals = ["notes", "sex"];

export default function DataEntryTable(props: DataEntryTableProps) {
    const classes = useTableStyles();

    const columns = getColumns("required");
    const RNASeqCols = getColumns("RNASeq");

    const [optionals, setOptionals] = useState<DataEntryHeader[]>(
        getColumns("optional").map(header => {
            return { ...header, hidden: !defaultOptionals.includes(header.field) };
        })
    );

    const [rows, setRows] = useState<DataEntryRow[]>(props.data ? props.data : createEmptyRows(3));
    const [families, setFamilies] = useState<Array<any>>([]);
    const [enums, setEnums] = useState<any>();

    const [showRNA, setShowRNA] = useState<boolean>(false);

    useEffect(() => {
        fetch("/api/families")
            .then(response => response.json())
            .then(data => {
                setFamilies(data);
            })
            .catch(error => {
                console.error(error);
            });

        fetch("/api/enums")
            .then(response => response.json())
            .then(data => {
                setEnums(data);
            })
            .catch(error => {
                console.error(error);
            });
    }, []);

    function onEdit(newValue: string | boolean, rowIndex: number, col: DataEntryHeader) {
        if (col.field === "dataset_type" && newValue === "RRS") {
            setShowRNA(true);
        }
        setRows(
            rows.map((value, index) => {
                if (index === rowIndex) {
                    return setProp({ ...value }, col.field, newValue);
                } else {
                    return value;
                }
            })
        );
    }

    // Return the options for a given cell based on row, column
    function getOptions(rowIndex: number, col: DataEntryHeader): Option[] {
        return _getOptions(rows, col, rowIndex, families, enums);
    }

    function toggleHideColumn(colField: keyof DataEntryRow) {
        setOptionals(
            optionals.map(value => {
                if (value.field === colField) return { ...value, hidden: !value.hidden };
                return value;
            })
        );
    }

    return (
        <Paper>
            <DataEntryToolbar
                handleAddRow={event => {
                    setRows(rows.concat(createEmptyRows(1)));
                }}
                columns={optionals}
                handleColumnAction={toggleHideColumn}
            />
            <TableContainer>
                <Table>
                    <caption>{"* - Required | ** - Required only if Dataset Type is RRS"}</caption>
                    <TableHead>
                        <TableRow>
                            <TableCell padding="checkbox" aria-hidden={true} />
                            <TableCell padding="checkbox" aria-hidden={true} />
                            {columns.map((cell, index) => (
                                <TableCell className={classes.requiredCell}>
                                    {cell.title + "*"}
                                </TableCell>
                            ))}

                            {optionals.map((cell, index) => (
                                <>
                                    {!cell.hidden && (
                                        <TableCell className={classes.optionalCell}>
                                            {cell.title}
                                        </TableCell>
                                    )}
                                </>
                            ))}

                            {showRNA &&
                                RNASeqCols.map(cell => (
                                    <>
                                        <TableCell className={classes.optionalCell}>
                                            {cell.title + "**"}
                                        </TableCell>
                                    </>
                                ))}
                        </TableRow>
                    </TableHead>
                    <TableBody>
                        {rows.map((row, rowIndex) => (
                            <TableRow>
                                <DataEntryActionCell
                                    tooltipTitle="Delete row"
                                    icon={<Delete />}
                                    onClick={e => {
                                        setRows(rows.filter((value, index) => index !== rowIndex));
                                    }}
                                    disabled={rows.length === 1}
                                />
                                <DataEntryActionCell
                                    tooltipTitle="Duplicate row"
                                    icon={<LibraryAdd />}
                                    onClick={e => {
                                        setRows(
                                            rows.flatMap((value, index) =>
                                                index === rowIndex
                                                    ? [value, { ...value } as DataEntryRow]
                                                    : value
                                            )
                                        );
                                    }}
                                />

                                {columns.map(col => (
                                    <DataEntryCell
                                        row={row}
                                        rowIndex={rowIndex}
                                        col={col}
                                        getOptions={getOptions}
                                        onEdit={newValue => onEdit(newValue, rowIndex, col)}
<<<<<<< HEAD
=======
                                        aria-label={`enter ${col.title} row ${rowIndex}`}
                                        column={col}
>>>>>>> bb89acd6
                                    />
                                ))}

                                {optionals.map(col => (
                                    <>
                                        {!col.hidden && (
                                            <DataEntryCell
                                                row={row}
                                                rowIndex={rowIndex}
                                                col={col}
                                                getOptions={getOptions}
                                                onEdit={newValue => onEdit(newValue, rowIndex, col)}
<<<<<<< HEAD
=======
                                                aria-label={`enter ${col.title} row ${rowIndex} optional`}
                                                column={col}
>>>>>>> bb89acd6
                                            />
                                        )}
                                    </>
                                ))}

                                {showRNA &&
                                    RNASeqCols.map(col => (
                                        <>
                                            {
                                                <DataEntryCell
                                                    row={row}
                                                    rowIndex={rowIndex}
                                                    col={col}
                                                    getOptions={getOptions}
                                                    onEdit={newValue =>
                                                        onEdit(newValue, rowIndex, col)
                                                    }
                                                    disabled={row.dataset_type !== "RRS"}
                                                    column={col}
                                                />
                                            }
                                        </>
                                    ))}
                            </TableRow>
                        ))}
                    </TableBody>
                </Table>
            </TableContainer>
        </Paper>
    );
}

/**
 * A 'general' data entry cell that returns a table cell with a user control
 * appropriate for the type of value required.
 */
function DataEntryCell(props: {
    row: DataEntryRow;
    rowIndex: number;
    col: DataEntryHeader;
    getOptions: (rowIndex: number, col: DataEntryHeader) => Option[];
    onEdit: (newValue: string | boolean) => void;
    disabled?: boolean;
}) {
    let cell;

    if (booleanColumns.includes(props.col.field)) {
        return (
            <CheckboxCell
                value={!!props.row[props.col.field]}
                onEdit={props.onEdit}
                disabled={props.disabled}
            />
        );
    }
    return (
        <AutocompleteCell
            value={toOption(props.row[props.col.field])}
            options={props.getOptions(props.rowIndex, props.col)}
            onEdit={props.onEdit}
            aria-label={`enter ${props.col.title} row ${props.rowIndex}`}
            disabled={props.disabled}
        />
    );
}

const filter = createFilterOptions<Option>({
    limit: 25,
});

/**
 * A cell in the DataEntryTable that the user can type into.
 */
function AutocompleteCell(
    props: {
        value: Option;
        options: Option[];
        onEdit: (newValue: string) => void;
        disabled?: boolean;
        column: DataEntryHeader;
    } & TableCellProps
) {
    const onEdit = (newValue: Option) => {
        props.onEdit(newValue.inputValue);
    };

    // Remove 'this' input value from the list of options
    const options = props.options.filter(
        (val, index, arr) =>
            arr.findIndex((opt, i) => opt.inputValue === val.inputValue) === index &&
            val.inputValue !== props.value.inputValue
    );

    return (
        <TableCell>
            <Autocomplete
                disabled={props.disabled}
                aria-label={props["aria-label"]}
                selectOnFocus
                clearOnBlur
                handleHomeEndKeys
                autoHighlight
                onChange={(event, newValue) => {
                    if (newValue) {
                        onEdit(toOption(newValue));
                    } else {
                        onEdit(toOption(""));
                    }
                }}
                options={options}
                value={props.value}
                renderInput={params => <TextField {...params} variant="standard" />}
                groupBy={option => (option.origin ? option.origin : "Unknown")}
                filterOptions={(options, params) => {
                    const filtered = filter(options, params);

                    // Adds user-entered value as option
                    // We prefer to show pre-existing options than the "create new" option
                    if (
                        !enumerableColumns.includes(props.column.field) &&
                        params.inputValue !== "" &&
                        !filtered.find(option => option.inputValue === params.inputValue)
                    ) {
                        filtered.push({
                            title: `Add "${params.inputValue}"`,
                            inputValue: params.inputValue,
                            origin: "Add new...",
                        });
                    }

                    return filtered;
                }}
                getOptionDisabled={option => !!option.disabled}
                getOptionLabel={option => option.inputValue}
                renderOption={option => option.title}
            />
        </TableCell>
    );
}

/**
 * A data entry cell for columns which require a boolean value.
 */
function CheckboxCell(props: {
    value: boolean;
    onEdit: (newValue: boolean) => void;
    disabled?: boolean;
}) {
    return (
        <TableCell padding="checkbox">
            <Checkbox
                checked={props.value}
                onChange={event => props.onEdit(event.target.checked)}
                disabled={props.disabled}
            />
        </TableCell>
    );
}

/**
 * A cell in the DataEntryTable positioned before all the entry rows, which
 * provides an action button that the user can click.
 */
function DataEntryActionCell(props: {
    onClick?: (event: React.MouseEvent<HTMLButtonElement, MouseEvent>) => void;
    icon: ReactNode;
    tooltipTitle: string;
    disabled?: boolean;
}) {
    return (
        <TableCell padding="checkbox">
            <Tooltip title={props.tooltipTitle}>
                <IconButton
                    onClick={props.onClick}
                    disabled={props.disabled}
                    aria-label={props.tooltipTitle}
                >
                    {props.icon}
                </IconButton>
            </Tooltip>
        </TableCell>
    );
}

const useToolbarStyles = makeStyles(theme => ({
    toolbar: {
        paddingRight: theme.spacing(1),
        paddingLeft: theme.spacing(2),
    },
}));

/**
 * The toolbar for the DataEntryTable, which displays the title and other action
 * buttons that do not depend on specific rows.
 */
function DataEntryToolbar(props: {
    handleAddRow: (event: React.MouseEvent<HTMLButtonElement, MouseEvent>) => void;
    handleColumnAction: (field: keyof DataEntryRow) => void;
    columns: DataEntryHeader[];
}) {
    const classes = useToolbarStyles();
    const [openUpload, setOpenUpload] = useState(false);

    return (
        <>
            <Toolbar className={classes.toolbar}>
                <Box display="flex" flexGrow={1}>
                    <Typography variant="h6">Enter Metadata</Typography>
                </Box>
                <Tooltip title="Upload CSV">
                    <IconButton onClick={() => setOpenUpload(true)}>
                        <CloudUpload />
                    </IconButton>
                </Tooltip>
                <Tooltip title="Add empty row">
                    <IconButton onClick={props.handleAddRow} edge="end">
                        <AddBoxOutlined />
                    </IconButton>
                </Tooltip>
                <DataEntryColumnMenuAction
                    columns={props.columns}
                    onClick={props.handleColumnAction}
                />
            </Toolbar>
            <UploadDialog open={openUpload} onClose={() => setOpenUpload(false)} />
        </>
    );
}

/**
 * A special action button which opens a menu for showing / hiding
 * optional columns.
 */
function DataEntryColumnMenuAction(props: {
    columns: DataEntryHeader[];
    onClick: (field: keyof DataEntryRow) => void;
}) {
    const [anchor, setAnchor] = useState<null | HTMLElement>(null);

    return (
        <>
            <Tooltip title="Show/Hide columns">
                <IconButton
                    onClick={event => {
                        setAnchor(event.currentTarget);
                    }}
                >
                    <ViewColumn />
                </IconButton>
            </Tooltip>
            <Menu
                anchorEl={anchor}
                open={Boolean(anchor)}
                keepMounted
                onClose={() => setAnchor(null)}
            >
                {props.columns.map(column => (
                    <MenuItem onClick={() => props.onClick(column.field)}>
                        <Box display="flex" flexGrow={1}>
                            {column.title}
                        </Box>
                        <Switch edge="end" checked={!column.hidden} />
                    </MenuItem>
                ))}
            </Menu>
        </>
    );
}<|MERGE_RESOLUTION|>--- conflicted
+++ resolved
@@ -29,11 +29,8 @@
     toOption,
     getOptions as _getOptions,
     getColumns,
-<<<<<<< HEAD
     booleanColumns,
-=======
     enumerableColumns,
->>>>>>> bb89acd6
 } from "./UploadUtils";
 import UploadDialog from "./UploadDialog";
 import { setProp } from "../functions";
@@ -210,11 +207,6 @@
                                         col={col}
                                         getOptions={getOptions}
                                         onEdit={newValue => onEdit(newValue, rowIndex, col)}
-<<<<<<< HEAD
-=======
-                                        aria-label={`enter ${col.title} row ${rowIndex}`}
-                                        column={col}
->>>>>>> bb89acd6
                                     />
                                 ))}
 
@@ -227,11 +219,6 @@
                                                 col={col}
                                                 getOptions={getOptions}
                                                 onEdit={newValue => onEdit(newValue, rowIndex, col)}
-<<<<<<< HEAD
-=======
-                                                aria-label={`enter ${col.title} row ${rowIndex} optional`}
-                                                column={col}
->>>>>>> bb89acd6
                                             />
                                         )}
                                     </>
@@ -276,8 +263,6 @@
     onEdit: (newValue: string | boolean) => void;
     disabled?: boolean;
 }) {
-    let cell;
-
     if (booleanColumns.includes(props.col.field)) {
         return (
             <CheckboxCell
@@ -292,8 +277,8 @@
             value={toOption(props.row[props.col.field])}
             options={props.getOptions(props.rowIndex, props.col)}
             onEdit={props.onEdit}
-            aria-label={`enter ${props.col.title} row ${props.rowIndex}`}
             disabled={props.disabled}
+            column={props.col}
         />
     );
 }

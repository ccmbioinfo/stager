--- conflicted
+++ resolved
@@ -22,11 +22,6 @@
     "dayjs": "^1.10.4",
     "eslint-plugin-import": "^2.22.1",
     "eslint-plugin-mui-unused-classes": "^1.0.3",
-<<<<<<< HEAD
-    "lodash": "^4.17.21",
-    "material-table": "^1.69.3",
-=======
->>>>>>> dfe08203
     "notistack": "^1.0.6",
     "prettier": "^2.1.2",
     "re-resizable": "^6.9.0",

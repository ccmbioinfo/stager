import { useMutation, useQueryClient } from "react-query";
import { Analysis, AnalysisPriority, Dataset, Pipeline } from "../../typings";
import { changeFetch, invalidateAnalysisPredicate } from "../utils";

interface NewAnalysisParams {
    type: "new";
    datasets: Dataset["dataset_id"][];
    pipeline_id: Pipeline["pipeline_id"];
    priority?: AnalysisPriority;
    notes?: string;
}

<<<<<<< HEAD
interface ReAnalysisParams {
    type: "reanalysis";
    analysis_id: Analysis["analysis_id"];
}

type CreateAnalysisParams = NewAnalysisParams | ReAnalysisParams;

async function createAnalysis(params: CreateAnalysisParams) {
    if (params.type === "reanalysis")
        return await changeFetch(`/api/analyses/${params.analysis_id}`, "POST");
=======
async function createAnalysis(params: NewAnalysisParams) {
    if (params.notes?.trim() === "") params.notes = undefined;
>>>>>>> 0f363692
    return await changeFetch("/api/analyses", "POST", params);
}

/**
 * Return mutation object for POST /api/analyses, or POST /api/analyses/:id.
 *
 * Used for creating a new analysis of a list of datasets
 * using a certain pipeline.
 *
 * If analysis_id is specified, request a re-analysis using that analysis_id
 * as a reference, and ignore other parameters.
 */
export function useAnalysisCreateMutation() {
    const queryClient = useQueryClient();
    const mutation = useMutation<Analysis, Response, CreateAnalysisParams>(createAnalysis, {
        onSuccess: newAnalysis => {
            queryClient.setQueryData(["analyses", newAnalysis.analysis_id], newAnalysis);
            queryClient.invalidateQueries({
                predicate: invalidateAnalysisPredicate,
            });
        },
    });
    return mutation;
}<|MERGE_RESOLUTION|>--- conflicted
+++ resolved
@@ -10,7 +10,6 @@
     notes?: string;
 }
 
-<<<<<<< HEAD
 interface ReAnalysisParams {
     type: "reanalysis";
     analysis_id: Analysis["analysis_id"];
@@ -19,12 +18,10 @@
 type CreateAnalysisParams = NewAnalysisParams | ReAnalysisParams;
 
 async function createAnalysis(params: CreateAnalysisParams) {
+    if (params.notes?.trim() === "") params.notes = undefined;
     if (params.type === "reanalysis")
         return await changeFetch(`/api/analyses/${params.analysis_id}`, "POST");
-=======
-async function createAnalysis(params: NewAnalysisParams) {
-    if (params.notes?.trim() === "") params.notes = undefined;
->>>>>>> 0f363692
+
     return await changeFetch("/api/analyses", "POST", params);
 }
 

--- conflicted
+++ resolved
@@ -2,12 +2,17 @@
 
 import { Query, QueryResult } from "material-table";
 import { stringToBoolean } from "../functions";
-<<<<<<< HEAD
-import { MutationKey, QueryClient, useQueries, UseQueryOptions, UseQueryResult } from "react-query";
-=======
-import { InvalidateOptions, InvalidateQueryFilters, MutationKey, QueryClient } from "react-query";
+import { 
+    MutationKey, 
+    QueryClient, 
+    useQueries, 
+    UseQueryOptions, 
+    UseQueryResult,
+    InvalidateOptions,
+    InvalidateQueryFilters,
+    MutationKey,
+} from "react-query";
 import { SetDataOptions } from "react-query/types/core/query";
->>>>>>> 86c7898d
 
 interface FetchOptions {
     onSuccess?: (res: Response) => any;
@@ -180,9 +185,13 @@
 /**
  * Add a new entry to a cached list.
  */
-<<<<<<< HEAD
-export function addToCachedList<T>(queryKey: MutationKey, queryClient: QueryClient, added: T) {
-    updateCachedList<T>(queryKey, queryClient, existingData => [...existingData, added]);
+export function addToCachedList<T>(
+    queryKey: MutationKey,
+    queryClient: QueryClient,
+    added: T,
+    options?: UpdateCacheOptions
+) {
+    updateCachedList<T>(queryKey, queryClient, existingData => [...existingData, added], options);
 }
 
 // useQueries doesn't have proper typing yet, so we have this wrapper
@@ -208,13 +217,4 @@
 } {
     // eslint-disable-next-line @typescript-eslint/no-explicit-any
     return useQueries(queries as UseQueryOptions<unknown, unknown, unknown>[]) as any;
-=======
-export function addToCachedList<T>(
-    queryKey: MutationKey,
-    queryClient: QueryClient,
-    added: T,
-    options?: UpdateCacheOptions
-) {
-    updateCachedList<T>(queryKey, queryClient, existingData => [...existingData, added], options);
->>>>>>> 86c7898d
 }
--- conflicted
+++ resolved
@@ -2,13 +2,8 @@
 import { makeStyles } from "@material-ui/core/styles";
 import { Dialog, DialogContent, Divider } from "@material-ui/core";
 import { ShowChart } from "@material-ui/icons";
-<<<<<<< HEAD
-import { formatDateString, getAnalysisFields, createFieldObj } from "../utils/functions";
-import { Participant, Analysis, Info, Field } from "../utils/typings";
-=======
-import { formatDateString, getAnalysisInfoList } from "../utils/functions";
-import { Participant, Analysis } from "../utils/typings";
->>>>>>> 84b6090d
+import { formatDateString, getAnalysisInfoList, createFieldObj } from "../utils/functions";
+import { Participant, Analysis, Field } from "../utils/typings";
 import { DialogHeader } from "../utils/components/components";
 import SampleTable from "./SampleTable";
 import DetailSection from "../utils/components/DetailSection";
@@ -39,35 +34,7 @@
         createFieldObj("Time of Update", formatDateString(participant.updated), "updated", true),
         createFieldObj("Updated By", participant.updated_by, "updated_by", true),
     ];
-<<<<<<< HEAD
 }
-function getAnalysisInfoList(analyses: Analysis[]): Info[] {
-    return analyses.map(analysis => {
-        return {
-            primaryListTitle: `Analysis ID ${analysis.analysis_id}`,
-            secondaryListTitle: `Current State: ${analysis.analysis_state} - Click for more details`,
-            fields: getAnalysisFields(analysis),
-        };
-    });
-}
-=======
-};
-const getParticipantValues = (participant: Participant) => {
-    return [
-        participant.participant_id,
-        participant.family_id,
-        participant.family_codename,
-        participant.sex,
-        participant.affected,
-        participant.solved,
-        participant.notes,
-        formatDateString(participant.created),
-        participant.created_by,
-        formatDateString(participant.updated),
-        participant.updated_by,
-    ];
-};
->>>>>>> 84b6090d
 
 interface DialogProp {
     open: boolean;

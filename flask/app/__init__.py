import logging
from flask import Flask, logging as flask_logging
from flask_login import LoginManager
from flask_migrate import Migrate
from flask_sqlalchemy import SQLAlchemy
from . import config

logging.basicConfig()
logging.getLogger("sqlalchemy.engine").setLevel(logging.INFO)
logging.getLogger("sqlalchemy.pool").setLevel(logging.INFO)

db = SQLAlchemy()
login = LoginManager()
migrate = Migrate()


def create_app(config):
    """
    The application factory. Returns an instance of the app.
    """

    # Create the application object
    app = Flask(__name__)

    app.config.from_object(config)

    flask_logging.create_logger(app)
    login.session_protection = "strong"

    db.init_app(app)
    login.init_app(app)
    migrate.init_app(app, db)

    with app.app_context():
        # Import here so that other modules have access to the app context
        from . import manage
        from . import routes
        from . import buckets
<<<<<<< HEAD
        from . import analyses
=======
        from . import families
>>>>>>> e671ac14

        return app<|MERGE_RESOLUTION|>--- conflicted
+++ resolved
@@ -36,10 +36,7 @@
         from . import manage
         from . import routes
         from . import buckets
-<<<<<<< HEAD
         from . import analyses
-=======
         from . import families
->>>>>>> e671ac14
 
         return app
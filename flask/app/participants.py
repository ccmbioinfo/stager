from dataclasses import asdict

from flask import Blueprint, Response, abort, jsonify, request
from flask import current_app as app
from flask_login import current_user, login_required
from sqlalchemy import distinct, func
from sqlalchemy.orm import contains_eager, joinedload
from sqlalchemy.orm.exc import NoResultFound

from . import models
from .extensions import db
from .utils import (
    check_admin,
    csv_response,
    expects_csv,
    expects_json,
    filter_datasets_by_user_groups,
    filter_in_enum_or_abort,
    filter_nullable_bool_or_abort,
    filter_updated_or_abort,
    get_current_user,
    paged,
    paginated_response,
    transaction_or_abort,
    str_to_bool,
<<<<<<< HEAD
    validate_enums_and_set_fields,
    validate_enums,
=======
    validate_json,
>>>>>>> a07c4d86
)

editable_columns = [
    "participant_codename",
    "sex",
    "participant_type",
    "affected",
    "month_of_birth",
    "solved",
    "notes",
]


participants_blueprint = Blueprint(
    "participants",
    __name__,
)


@participants_blueprint.route(
    "/api/participants", methods=["GET"], strict_slashes=False
)
@login_required
@paged
def list_participants(page: int, limit: int) -> Response:

    order_by = request.args.get("order_by", type=str)
    allowed_columns = [
        "participant_id",
        "family_codename",
        "participant_codename",
        "notes",
        "participant_type",
        "sex",
        "affected",
        "solved",
        "updated",
    ]
    if order_by is None:
        order = None  # system default, likely participant_id
    elif order_by == "family_codename":
        order = models.Family.family_codename
    elif order_by in allowed_columns:
        # Since this is an elif clause, we know family_codename is already handled above.
        # order_by has been restricted to a known list, so we can safely use getattr
        order = getattr(models.Participant, order_by)
    else:
        abort(400, description=f"order_by must be one of {allowed_columns}")

    order_dir = request.args.get("order_dir", type=str)

    if order_dir and order_dir not in ["desc", "asc"]:
        abort(400, description="order_dir must be either 'asc' or 'desc'")

    if order:
        if order_dir == "desc":
            order = order.desc()

    filters = []
    family_codename = request.args.get("family_codename", type=str)
    family_codename_exact_match = request.args.get(
        "family_codename_exact_match", type=str_to_bool, default=False
    )

    if family_codename:
        if family_codename_exact_match:
            filters.append(models.Family.family_codename == family_codename)
        else:
            filters.append(func.instr(models.Family.family_codename, family_codename))

    participant_codename = request.args.get("participant_codename", type=str)
    participant_codename_exact_match = request.args.get(
        "participant_codename_exact_match",
        type=str_to_bool,
        default=False,
    )
    if participant_codename:
        if participant_codename_exact_match:
            filters.append(
                models.Participant.participant_codename == participant_codename
            )
        else:
            filters.append(
                func.instr(
                    models.Participant.participant_codename, participant_codename
                )
            )

    notes = request.args.get("notes", type=str)
    if notes:
        filters.append(func.instr(models.Participant.notes, notes))
    participant_type = request.args.get("participant_type", type=str)
    if participant_type:
        filters.append(
            filter_in_enum_or_abort(
                models.Participant.participant_type,
                models.ParticipantType,
                participant_type,
            )
        )
    sex = request.args.get("sex", type=str)
    if sex:
        filters.append(filter_in_enum_or_abort(models.Participant.sex, models.Sex, sex))
    affected = request.args.get("affected", type=str)
    if affected:
        filters.append(
            filter_nullable_bool_or_abort(models.Participant.affected, affected)
        )
    solved = request.args.get("solved", type=str)
    if solved:
        filters.append(filter_nullable_bool_or_abort(models.Participant.solved, solved))
    updated = request.args.get("updated", type=str)
    if updated:
        filters.append(filter_updated_or_abort(models.Participant.updated, updated))

    user = get_current_user()

    if user.is_admin:
        query = (
            models.Participant.query.options(
                joinedload(models.Participant.institution),
                contains_eager(models.Participant.family),
                joinedload(models.Participant.tissue_samples)
                .joinedload(models.TissueSample.datasets)
                .joinedload(models.Dataset.linked_files),
            )
            .join(models.Participant.family)
            .filter(*filters)
        )
    else:
        query = (
            models.Participant.query.options(
                joinedload(models.Participant.institution),
                contains_eager(models.Participant.family),
                contains_eager(models.Participant.tissue_samples)
                .contains_eager(models.TissueSample.datasets)
                .contains_eager(models.Dataset.linked_files),
            )
            .join(models.Participant.family)
            .outerjoin(models.Participant.tissue_samples)
            .outerjoin(models.TissueSample.datasets)
            .outerjoin(models.Dataset.linked_files)
            .join(
                models.groups_datasets_table,
                models.Dataset.dataset_id
                == models.groups_datasets_table.columns.dataset_id,
            )
            .join(
                models.users_groups_table,
                models.groups_datasets_table.columns.group_id
                == models.users_groups_table.columns.group_id,
            )
            .filter(models.users_groups_table.columns.user_id == user.user_id, *filters)
        )

    dataset_type = request.args.get("dataset_type", type=str)
    if dataset_type:
        subquery = (
            models.Participant.query.join(models.Participant.tissue_samples)
            .join(models.TissueSample.datasets)
            .filter(models.Dataset.dataset_type.in_(dataset_type.split(",")))
            .with_entities(models.Participant.participant_id)
            .subquery()
        )
        query = query.filter(models.Participant.participant_id.in_(subquery))

    # .count() returns the number of rows in the SQL response. When we join across a one-to-many
    # relationship, each parent row is multiplied by the number of children it has. This causes
    # .count() to disagree with len() as SQLAlchemy reroutes the duplicated rows back into their
    # mapped objects. In addition, .count() just wraps the main query in a subquery, so it can be
    # inefficient. Luckily, we can sidestep this whole problem efficiently by having the database
    # count the number of distinct parent primary keys returned. https://gist.github.com/hest/8798884
    total_count = query.with_entities(
        func.count(distinct(models.Participant.participant_id))
    ).scalar()
    participants = query.order_by(order).limit(limit).offset(page * (limit or 0)).all()
    results = [
        {
            **asdict(participant),
            "family_codename": participant.family.family_codename,
            "family_aliases": participant.family.family_aliases,
            "institution": participant.institution.institution
            if participant.institution
            else None,
            "updated_by": participant.updated_by.username,
            "created_by": participant.created_by.username,
            "tissue_samples": [
                {
                    **asdict(tissue_sample),
                    "datasets": [
                        {**asdict(d), "linked_files": d.linked_files}
                        for d in tissue_sample.datasets
                    ],
                }
                for tissue_sample in participant.tissue_samples
            ],
        }
        for participant in participants
    ]

    if expects_json(request):
        return paginated_response(results, page, total_count, limit)
    elif expects_csv(request):
        return csv_response(
            results,
            "participants_report.csv",
            [
                "participant_codename",
                "family_codename",
                "participant_type",
                "affected",
                "solved",
                "sex",
                "notes",
                "updated_by",
                "created_by",
            ],
        )

    abort(406, "Only 'text/csv' and 'application/json' HTTP accept headers supported")


@participants_blueprint.route("/api/participants/<int:id>", methods=["GET"])
@login_required
def get_participant(id: int):

    user = get_current_user()

    query = models.Participant.query.filter(
        models.Participant.participant_id == id
    ).options(
        joinedload(models.Participant.family),
        joinedload(models.Participant.institution),
    )

    if not user.is_admin:
        query = filter_datasets_by_user_groups(
            query.join(models.Participant.tissue_samples)
            .join(models.TissueSample.datasets)
            .options(
                contains_eager(models.Participant.tissue_samples).contains_eager(
                    models.TissueSample.datasets
                ),
            ),
            user,
        )

    participant = query.one_or_none()

    if not participant:
        abort(404)

    return jsonify(
        {
            **asdict(participant),
            "family_codename": participant.family.family_codename,
            "family_aliases": participant.family.family_aliases,
            "institution": participant.institution.institution
            if participant.institution
            else None,
            "updated_by": participant.updated_by.username,
            "created_by": participant.created_by.username,
            "tissue_samples": [
                {
                    **asdict(tissue_sample),
                    "datasets": [
                        {**asdict(d), "linked_files": d.linked_files}
                        for d in tissue_sample.datasets
                    ],
                }
                for tissue_sample in participant.tissue_samples
            ],
        }
    )


@participants_blueprint.route("/api/participants/<int:id>", methods=["DELETE"])
@login_required
@check_admin
def delete_participant(id: int):
    participant = (
        models.Participant.query.filter(models.Participant.participant_id == id)
        .options(joinedload(models.Participant.tissue_samples))
        .first_or_404()
    )
    if not participant.tissue_samples:
        try:
            db.session.delete(participant)
            db.session.commit()
            return "Updated", 204
        except:
            db.session.rollback()
            abort(500, description="Server error")
    else:
        abort(422, description="Participant has tissue samples, cannot delete")


@participants_blueprint.route("/api/participants/<int:id>", methods=["PATCH"])
@login_required
@validate_json
def update_participant(id: int):

    user = get_current_user()

    query = models.Participant.query.filter(models.Participant.participant_id == id)

    if not user.is_admin:
        query = filter_datasets_by_user_groups(
            query.join(models.Participant.tissue_samples).join(
                models.TissueSample.datasets
            ),
            user,
        )

    participant = query.first_or_404()

    validate_enums_and_set_fields(participant, request.json, editable_columns)

    if user:
        participant.updated_by_id = user.user_id

    transaction_or_abort(db.session.commit)

    return jsonify(
        [
            {
                **asdict(participant),
                "institution": participant.institution.institution
                if participant.institution
                else None,
                "created_by": participant.created_by.username,
                "updated_by": participant.updated_by.username,
            }
        ]
    )


@participants_blueprint.route(
    "/api/participants", methods=["POST"], strict_slashes=False
)
@login_required
@check_admin
@validate_json
def create_participant():

    try:
        updated_by_id = current_user.user_id
        created_by_id = current_user.user_id
    except:  # LOGIN_DISABLED
        updated_by_id = 1
        created_by_id = 1

    # check if the participant exists under a given family

    ptp_query = models.Participant.query.filter(
        models.Participant.family_id == request.json.get("family_id"),
        models.Participant.participant_codename
        == request.json.get("participant_codename"),
    )

    if ptp_query.first() is not None:
        abort(422, description="Participant codename already exists under family")

    # check if family exists
    models.Family.query.filter(
        models.Family.family_id == request.json.get("family_id")
    ).first_or_404()

    # validate enums
    validate_enums(models.Participant, request.json, editable_columns)

    # get institution id
    institution = request.json.get("institution")
    if institution:
        institution_obj = models.Institution.query.filter(
            models.Institution.institution == institution
        ).one_or_none()
        if institution_obj:
            institution_id = institution_obj.institution_id
        else:
            institution_obj = models.Institution(institution=institution)
            db.session.add(institution_obj)
            transaction_or_abort(db.session.flush)
            institution_id = institution_obj.institution_id

    ptp_objs = models.Participant(
        family_id=request.json.get("family_id"),
        participant_codename=request.json.get("participant_codename"),
        sex=request.json.get("sex"),
        notes=request.json.get("notes"),
        affected=request.json.get("affected"),
        solved=request.json.get("solved"),
        participant_type=request.json.get("participant_type"),
        institution_id=institution_id if institution else None,
        month_of_birth=request.json.get("month_of_birth"),
        created_by_id=created_by_id,
        updated_by_id=updated_by_id,
    )

    db.session.add(ptp_objs)
    transaction_or_abort(db.session.commit)

    location_header = "/api/participants/{}".format(ptp_objs.participant_id)

    return (
        jsonify(
            {
                **asdict(ptp_objs),
                "institution": ptp_objs.institution.institution
                if ptp_objs.institution
                else None,
                "created_by": ptp_objs.created_by.username,
                "updated_by": ptp_objs.updated_by.username,
            }
        ),
        201,
        {"location": location_header},
    )<|MERGE_RESOLUTION|>--- conflicted
+++ resolved
@@ -23,12 +23,9 @@
     paginated_response,
     transaction_or_abort,
     str_to_bool,
-<<<<<<< HEAD
     validate_enums_and_set_fields,
     validate_enums,
-=======
     validate_json,
->>>>>>> a07c4d86
 )
 
 editable_columns = [

from datetime import datetime
import json
from typing import Any, Callable, Dict, List, Union
from dataclasses import asdict

from . import db, login, models, routes

from flask import abort, jsonify, request, Response, current_app as app
from flask_login import login_user, logout_user, current_user, login_required
from sqlalchemy import exc
from sqlalchemy.orm import aliased, contains_eager, joinedload
from werkzeug.exceptions import HTTPException


<<<<<<< HEAD
@app.route("/api/participants", methods=["GET"])
=======
editable_columns = [
    "participant_codename",
    "sex",
    "participant_type",
    "affected",
    "month_of_birth",
    "solved",
    "notes",
]


@app.route("/api/participants", methods=["GET"], endpoint="participants_list")
>>>>>>> cb221198
@login_required
def list_participants():
    if app.config.get("LOGIN_DISABLED") or current_user.is_admin:
        user_id = request.args.get("user")
    else:
        user_id = current_user.user_id

    if user_id:
        participants = (
            models.Participant.query.options(
                joinedload(models.Participant.family),
                contains_eager(models.Participant.tissue_samples).contains_eager(
                    models.TissueSample.datasets
                ),
            )
            .join(models.TissueSample)
            .join(models.Dataset)
            .join(
                models.groups_datasets_table,
                models.Dataset.dataset_id
                == models.groups_datasets_table.columns.dataset_id,
            )
            .join(
                models.users_groups_table,
                models.groups_datasets_table.columns.group_id
                == models.users_groups_table.columns.group_id,
            )
            .filter(models.users_groups_table.columns.user_id == user_id)
            .all()
        )
    else:
        participants = models.Participant.query.options(
            joinedload(models.Participant.family),
            joinedload(models.Participant.tissue_samples).joinedload(
                models.TissueSample.datasets
            ),
        ).all()

    return jsonify(
        [
            {
                **asdict(participant),
                "family_codename": participant.family.family_codename,
                "tissue_samples": [
                    {
                        **asdict(tissue_sample),
                        "datasets": tissue_sample.datasets,
                    }
                    for tissue_sample in participant.tissue_samples
                ],
            }
            for participant in participants
        ]
    )


@app.route("/api/participants/<int:id>", methods=["DELETE"])
@login_required
@routes.check_admin
def delete_participant(id: int):
    participant = (
        models.Participant.query.filter(models.Participant.participant_id == id)
        .options(joinedload(models.Participant.tissue_samples))
        .first_or_404()
    )
    if not participant.tissue_samples:
        try:
            db.session.delete(participant)
            db.session.commit()
            return "Updated", 204
        except:
            db.session.rollback()
            return "Server error", 500
    else:
        return "Participant has tissue samples, cannot delete", 422


@app.route("/api/participants/<int:id>", methods=["PATCH"])
@login_required
def update_participant(id: int):

    if not request.json:
        return "Request body must be JSON", 415

    if app.config.get("LOGIN_DISABLED") or current_user.is_admin:
        user_id = request.args.get("user")
    else:
        user_id = current_user.user_id

    if user_id:
        participant = (
            models.Participant.query.filter(models.Participant.participant_id == id)
            .join(models.TissueSample)
            .join(models.Dataset)
            .join(
                models.groups_datasets_table,
                models.Dataset.dataset_id
                == models.groups_datasets_table.columns.dataset_id,
            )
            .join(
                models.users_groups_table,
                models.groups_datasets_table.columns.group_id
                == models.users_groups_table.columns.group_id,
            )
            .filter(models.users_groups_table.columns.user_id == user_id)
            .first_or_404()
        )
    else:
        participant = models.Participant.query.filter(
            models.Participant.participant_id == id
        ).first_or_404()

<<<<<<< HEAD
    editable_columns = [
        "participant_codename",
        "sex",
        "participant_type",
        "affected",
        "solved",
        "notes",
    ]
    enum_error = routes.mixin(participant, request.json, editable_columns)
=======
    enum_error = routes.mixin(table, request.json, editable_columns)
>>>>>>> cb221198

    if enum_error:
        return enum_error, 400

    if user_id:
        participant.updated_by = user_id

    routes.transaction_or_abort(db.session.commit)

<<<<<<< HEAD
    return jsonify(participant)
=======
    return jsonify(table)


@app.route("/api/participants", methods=["POST"])
@login_required
def create_participant():

    if not request.json:
        return "Request body must be JSON", 400

    try:
        updated_by = current_user.user_id
        created_by = current_user.user_id
    except:  # LOGIN_DISABLED
        updated_by = 1
        created_by = 1

    # check if the participant exists under a given family

    ptp_query = models.Participant.query.filter(
        models.Participant.family_id == request.json.get("family_id"),
        models.Participant.participant_codename
        == request.json.get("participant_codename"),
    )

    if ptp_query.first() is not None:
        return "Participant codename already exists under family", 422

    # check if family exists
    models.Family.query.filter(
        models.Family.family_id == request.json.get("family_id")
    ).first_or_404()

    # validate enums
    enum_error = routes.enum_validate(
        models.Participant, request.json, editable_columns
    )

    if enum_error:
        return enum_error, 400

    ptp_objs = models.Participant(
        family_id=request.json.get("family_id"),
        participant_codename=request.json.get("participant_codename"),
        sex=request.json.get("sex"),
        notes=request.json.get("notes"),
        affected=request.json.get("affected"),
        solved=request.json.get("solved"),
        participant_type=request.json.get("participant_type"),
        month_of_birth=request.json.get("month_of_birth"),
        created_by=created_by,
        updated_by=updated_by,
    )

    db.session.add(ptp_objs)
    routes.transaction_or_abort(db.session.commit)

    location_header = "/api/participants/{}".format(ptp_objs.participant_id)

    return jsonify(ptp_objs), 201, {"location": location_header}
>>>>>>> cb221198
<|MERGE_RESOLUTION|>--- conflicted
+++ resolved
@@ -12,9 +12,6 @@
 from werkzeug.exceptions import HTTPException
 
 
-<<<<<<< HEAD
-@app.route("/api/participants", methods=["GET"])
-=======
 editable_columns = [
     "participant_codename",
     "sex",
@@ -26,8 +23,7 @@
 ]
 
 
-@app.route("/api/participants", methods=["GET"], endpoint="participants_list")
->>>>>>> cb221198
+@app.route("/api/participants", methods=["GET"])
 @login_required
 def list_participants():
     if app.config.get("LOGIN_DISABLED") or current_user.is_admin:
@@ -140,19 +136,7 @@
             models.Participant.participant_id == id
         ).first_or_404()
 
-<<<<<<< HEAD
-    editable_columns = [
-        "participant_codename",
-        "sex",
-        "participant_type",
-        "affected",
-        "solved",
-        "notes",
-    ]
     enum_error = routes.mixin(participant, request.json, editable_columns)
-=======
-    enum_error = routes.mixin(table, request.json, editable_columns)
->>>>>>> cb221198
 
     if enum_error:
         return enum_error, 400
@@ -162,10 +146,7 @@
 
     routes.transaction_or_abort(db.session.commit)
 
-<<<<<<< HEAD
     return jsonify(participant)
-=======
-    return jsonify(table)
 
 
 @app.route("/api/participants", methods=["POST"])
@@ -224,5 +205,4 @@
 
     location_header = "/api/participants/{}".format(ptp_objs.participant_id)
 
-    return jsonify(ptp_objs), 201, {"location": location_header}
->>>>>>> cb221198
+    return jsonify(ptp_objs), 201, {"location": location_header}
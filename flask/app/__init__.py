--- conflicted
+++ resolved
@@ -37,8 +37,5 @@
         from . import routes
         from . import buckets
         from . import families
-<<<<<<< HEAD
-=======
 
->>>>>>> e671ac14
         return app
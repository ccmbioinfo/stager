--- conflicted
+++ resolved
@@ -158,30 +158,8 @@
     else:
         dataset = models.Dataset.query.filter_by(dataset_id=id).first_or_404()
 
-<<<<<<< HEAD
-    editable_columns = [
-        "dataset_type",
-        "input_hpf_path",
-        "notes",
-        "condition",
-        "extraction_protocol",
-        "capture_kit",
-        "library_prep_method",
-        "library_prep_date",
-        "read_length",
-        "read_type",
-        "sequencing_id",
-        "sequencing_date",
-        "sequencing_centre",
-        "batch_id",
-        "discriminator",
-    ]
-
     enum_error = routes.mixin(dataset, request.json, editable_columns)
-=======
-    enum_error = routes.mixin(table, request.json, editable_columns)
-
->>>>>>> cb221198
+
     if enum_error:
         return enum_error, 400
 
@@ -190,7 +168,6 @@
 
     routes.transaction_or_abort(db.session.commit)
 
-<<<<<<< HEAD
     return jsonify(dataset)
 
 
@@ -213,13 +190,11 @@
             return "Server error", 500
     else:
         return "Dataset has analyses, cannot delete", 422
-=======
-    return jsonify(table)
 
 
 @app.route("/api/datasets", methods=["POST"])
 @login_required
-def post_dataset():
+def create_dataset():
     if not request.json:
         return "Request body must be JSON", 400
 
@@ -272,5 +247,4 @@
     ds_id = dataset.dataset_id
     location_header = "/api/datasets/{}".format(ds_id)
 
-    return jsonify(dataset), 201, {"location": location_header}
->>>>>>> cb221198
+    return jsonify(dataset), 201, {"location": location_header}
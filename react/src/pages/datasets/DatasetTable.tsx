--- conflicted
+++ resolved
@@ -5,11 +5,7 @@
 import { Autocomplete } from "@material-ui/lab";
 import MaterialTable, { MTableToolbar } from "material-table";
 import { useSnackbar } from "notistack";
-<<<<<<< HEAD
-import { toKeyValue, formatDateString, rowDiff } from "../utils/functions";
-=======
-import { toKeyValue, formatDateString, exportCSV } from "../utils/functions";
->>>>>>> b038ffa7
+import { toKeyValue, formatDateString, exportCSV, rowDiff } from "../utils/functions";
 import { KeyValue, Dataset, Pipeline } from "../utils/typings";
 import AnalysisRunnerDialog from "./AnalysisRunnerDialog";
 import DatasetInfoDialog from "./DatasetInfoDialog";

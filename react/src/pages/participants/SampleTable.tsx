import React from "react";
import { makeStyles } from "@material-ui/core";
import { Dns } from "@material-ui/icons";
import MaterialTable, { MTableCell } from "material-table";
<<<<<<< HEAD
import { formatDateString, createFieldObj } from "../utils/functions";
import { Dataset, Sample, Info } from "../utils/typings";
=======
import { formatDateString, getDatasetInfoList } from "../utils/functions";
import { Sample, Info } from "../utils/typings";
>>>>>>> 84b6090d
import InfoList from "../utils/components/InfoList";

const useStyles = makeStyles(theme => ({
    datasetList: {
        marginLeft: theme.spacing(3),
        marginRight: theme.spacing(3),
    },
    cell: {
        padding: 0,
    },
}));

<<<<<<< HEAD
function getFields(dataset: Dataset) {
    return [
        createFieldObj("Input HPF Path", dataset.input_hpf_path),
        createFieldObj("Condition", dataset.condition),
        createFieldObj("Extraction Protocol", dataset.extraction_protocol),
        createFieldObj("Capture Kit", dataset.capture_kit),
        createFieldObj("Library Prep Method", dataset.library_prep_method),
        createFieldObj("Library Prep Date", formatDateString(dataset.library_prep_date)),
        createFieldObj("Read Length", dataset.read_length),
        createFieldObj("Read Type", dataset.read_type),
        createFieldObj("Sequencing ID", dataset.sequencing_id),
        createFieldObj("Sequencing Centre", dataset.sequencing_centre),
        createFieldObj("Creation Time", formatDateString(dataset.created)),
        createFieldObj("Created By", dataset.created_by),
        createFieldObj("Last Updated", formatDateString(dataset.updated)),
        createFieldObj("Updated By", dataset.updated_by),
        createFieldObj("Discriminator", dataset.discriminator),
    ];
}

=======
>>>>>>> 84b6090d
export default function SampleTable({ samples }: { samples: Sample[] }) {
    const classes = useStyles();

    return (
        <MaterialTable
            columns={[
                { title: "Sample ID", field: "tissue_sample_id" },
                {
                    title: "Extraction Date",
                    field: "extraction_date",
                    render: rowData => formatDateString(rowData.extraction_date),
                },
                { title: "Sample Type", field: "tissue_sample_type" },
                { title: "Tissue Processing", field: "tissue_processing" },
                { title: "Notes", field: "notes" },
                {
                    title: "Creation Time",
                    field: "created",
                    render: rowData => formatDateString(rowData.created),
                },
                { title: "Create By", field: "created_by" },
                {
                    title: "Update Time",
                    field: "updated",
                    render: rowData => formatDateString(rowData.updated),
                },
                { title: "Updated By", field: "updated_by" },
            ]}
            data={samples}
            title="Samples"
            detailPanel={rowData => {
<<<<<<< HEAD
                const infoList: Info[] = rowData.datasets.map(dataset => {
                    return {
                        primaryListTitle: `Dataset ID ${dataset.dataset_id}`,
                        fields: getFields(dataset),
                    };
=======
                const infoList: Info[] = getDatasetInfoList(rowData.datasets).map(info => {
                    return { ...info, secondaryListTitle: "" };
>>>>>>> 84b6090d
                });
                return (
                    <div className={classes.datasetList}>
                        <InfoList infoList={infoList} icon={<Dns />} linkPath="/datasets" />
                    </div>
                );
            }}
            components={{
                Container: props => <div>{props.children}</div>,
                Cell: props => <MTableCell {...props} className={classes.cell} />,
            }}
            options={{
                paging: false,
                selection: false,
                search: false,
                // filtering:true,
                headerStyle: {
                    padding: 0,
                },
            }}
        />
    );
}<|MERGE_RESOLUTION|>--- conflicted
+++ resolved
@@ -2,13 +2,8 @@
 import { makeStyles } from "@material-ui/core";
 import { Dns } from "@material-ui/icons";
 import MaterialTable, { MTableCell } from "material-table";
-<<<<<<< HEAD
 import { formatDateString, createFieldObj } from "../utils/functions";
 import { Dataset, Sample, Info } from "../utils/typings";
-=======
-import { formatDateString, getDatasetInfoList } from "../utils/functions";
-import { Sample, Info } from "../utils/typings";
->>>>>>> 84b6090d
 import InfoList from "../utils/components/InfoList";
 
 const useStyles = makeStyles(theme => ({
@@ -21,7 +16,6 @@
     },
 }));
 
-<<<<<<< HEAD
 function getFields(dataset: Dataset) {
     return [
         createFieldObj("Input HPF Path", dataset.input_hpf_path),
@@ -42,8 +36,6 @@
     ];
 }
 
-=======
->>>>>>> 84b6090d
 export default function SampleTable({ samples }: { samples: Sample[] }) {
     const classes = useStyles();
 
@@ -75,16 +67,11 @@
             data={samples}
             title="Samples"
             detailPanel={rowData => {
-<<<<<<< HEAD
                 const infoList: Info[] = rowData.datasets.map(dataset => {
                     return {
                         primaryListTitle: `Dataset ID ${dataset.dataset_id}`,
                         fields: getFields(dataset),
                     };
-=======
-                const infoList: Info[] = getDatasetInfoList(rowData.datasets).map(info => {
-                    return { ...info, secondaryListTitle: "" };
->>>>>>> 84b6090d
                 });
                 return (
                     <div className={classes.datasetList}>
@@ -100,7 +87,6 @@
                 paging: false,
                 selection: false,
                 search: false,
-                // filtering:true,
                 headerStyle: {
                     padding: 0,
                 },

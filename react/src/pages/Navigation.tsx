import React from "react";
import clsx from "clsx";
import { BrowserRouter, Switch, Route, RouteProps } from "react-router-dom";
import {
    makeStyles,
    CssBaseline,
    Drawer,
    AppBar,
    Toolbar,
    List,
    ListItem,
    ListItemIcon,
    ListItemText,
    Typography,
    Divider,
    IconButton,
    Tooltip,
    Switch as MuiSwitch,
} from "@material-ui/core";
import {
    Menu as MenuIcon,
    ChevronLeft as ChevronLeftIcon,
    Dns as DnsIcon,
    People as PeopleIcon,
    Settings as SettingsIcon,
    ShowChart as ShowChartIcon,
    MeetingRoom as MeetingRoomIcon,
    VerifiedUser as VerifiedUserIcon,
    AccountCircle as AccountCircleIcon,
<<<<<<< HEAD
    AddBox,
    Brightness3,
    Brightness5,
=======
    AddBox as AddBoxIcon,
>>>>>>> 8616b549
} from "@material-ui/icons";

import Participants from "./participants/Participants";
import Analyses from "./analysis/Analyses";
import Datasets from "./datasets/Datasets";
import AddParticipants from "./addParticipants/AddParticipants";
import Settings from "./settings/Settings";
import Admin from "./admin/Admin";
import ListItemRouterLink from "./ListItemRouterLink";
import NotificationPopover from "./NotificationPopover";

const drawerWidth = 200;

const useStyles = (darkMode: boolean) =>
    makeStyles(theme => ({
        root: {
            display: "flex",
            height: "100%",
        },
        toolbarIcon: {
            display: "flex",
            alignItems: "center",
            justifyContent: "flex-end",
            padding: theme.spacing(0, 1),
            ...theme.mixins.toolbar,
        },
        appBar: {
            zIndex: theme.zIndex.drawer + 1,
            transition: theme.transitions.create(["width", "margin"], {
                easing: theme.transitions.easing.sharp,
                duration: theme.transitions.duration.leavingScreen,
            }),
        },
        appBarShift: {
            marginLeft: drawerWidth,
            width: `calc(100% - ${drawerWidth}px)`,
            transition: theme.transitions.create(["width", "margin"], {
                easing: theme.transitions.easing.sharp,
                duration: theme.transitions.duration.enteringScreen,
            }),
        },
        toolbar: {
            paddingLeft: theme.spacing(3),
            paddingRight: theme.spacing(3),
        },
        toolbarShift: {
            paddingLeft: theme.spacing(2),
            paddingRight: theme.spacing(3),
        },
        menuButton: {
            marginRight: theme.spacing(4),
        },
        menuButtonHidden: {
            marginRight: theme.spacing(3),
            display: "none",
        },
        title: {
            flexGrow: 1,
        },
        drawerPaper: {
            position: "relative",
            width: drawerWidth,
            transition: theme.transitions.create("width", {
                easing: theme.transitions.easing.sharp,
                duration: theme.transitions.duration.enteringScreen,
            }),
            backgroundColor: darkMode ? "#383838" : "inherit",
        },
        drawerPaperClose: {
            overflowX: "hidden",
            transition: theme.transitions.create("width", {
                easing: theme.transitions.easing.sharp,
                duration: theme.transitions.duration.leavingScreen,
            }),
            width: theme.spacing(7),
            backgroundColor: darkMode ? "#383838" : "inherit",
        },
        bottomItems: {
            marginTop: "auto",
        },
    }));

interface RouteItem extends RouteProps {
    pageName: string; // Displays in AppBar
    linkTo?: string; // Used as path for links
    main: (props: any) => JSX.Element; // The page itself
    icon?: React.ReactElement; // Icon for menu links
}

/**
 * List of all routes in the application.
 * The order determines the link order in the Drawer.
 *
 * Note: if path is an array or has parameters, make sure that
 * linkTo is defined to a 'default' that sidebar links will point to.
 */
const routes: RouteItem[] = [
    {
        pageName: "Participants",
        path: ["/participants/:id?", "/"],
        linkTo: "/participants",
        main: Participants,
        icon: <PeopleIcon />,
        exact: true,
    },
    {
        pageName: "Add Participants",
        path: "/addParticipants",
        main: AddParticipants,
        icon: <AddBoxIcon />,
    },
    {
        pageName: "Datasets",
        path: "/datasets/:id?",
        linkTo: "/datasets",
        main: Datasets,
        icon: <DnsIcon />,
    },
    {
        pageName: "Analyses",
        path: "/analysis/:id?",
        linkTo: "/analysis",
        main: Analyses,
        icon: <ShowChartIcon />,
    },
    {
        pageName: "Settings",
        path: "/settings",
        main: Settings,
        icon: <SettingsIcon />,
    },
    {
        pageName: "Admin",
        path: "/admin",
        main: Admin,
        icon: <VerifiedUserIcon />,
    },
];

export interface NavigationProps {
    signout: () => void;
    username: string;
    lastLoginTime: string;
    darkMode: boolean;
    toggleDarkMode: () => void;
}

<<<<<<< HEAD
export default function Navigation({
    username,
    signout,
    lastLoginTime,
    darkMode,
    toggleDarkMode,
}: NavigationProps) {
    const classes = useStyles(darkMode)();
    const [open, setOpen] = React.useState(false);
    const [pageName, setPageName] = React.useState("Participants");
=======
export default function Navigation({ username, signout, lastLoginTime }: NavigationProps) {
    const classes = useStyles();
    const [open, setOpen] = React.useState(localStorage.getItem("drawerOpen") === "true");
>>>>>>> 8616b549

    const handleDrawerOpen = () => {
        setOpen(true);
        localStorage.setItem("drawerOpen", String(true));
    };
    const handleDrawerClose = () => {
        setOpen(false);
        localStorage.setItem("drawerOpen", String(false));
    };

    return (
        <div className={classes.root}>
            <BrowserRouter>
                <CssBaseline />
                <AppBar
                    position="absolute"
                    className={clsx(classes.appBar, open && classes.appBarShift)}
                >
                    <Toolbar
                        disableGutters
                        className={open ? classes.toolbar : classes.toolbarShift}
                    >
                        <IconButton
                            edge="start"
                            color="inherit"
                            aria-label="open drawer"
                            onClick={handleDrawerOpen}
                            className={open ? classes.menuButtonHidden : classes.menuButton}
                        >
                            <MenuIcon />
                        </IconButton>
<<<<<<< HEAD
                        <Typography
                            component="h1"
                            variant="h6"
                            color="inherit"
                            noWrap
                            className={classes.title}
                        >
                            {pageName}
                        </Typography>
                        <Tooltip title={darkMode ? "Disable dark mode" : "Enable dark mode"} arrow>
                            <MuiSwitch
                                checked={darkMode}
                                onChange={toggleDarkMode}
                                color="default"
                                checkedIcon={<Brightness3 />}
                                icon={<Brightness5 />}
                            />
                        </Tooltip>
=======
                        <Switch>
                            {routes.map((route, index) => (
                                <Route key={index} path={route.path} exact={route.exact}>
                                    <Typography
                                        component="h1"
                                        variant="h6"
                                        color="inherit"
                                        noWrap
                                        className={classes.title}
                                    >
                                        {route.pageName}
                                    </Typography>
                                </Route>
                            ))}
                        </Switch>
>>>>>>> 8616b549
                        <NotificationPopover lastLoginTime={lastLoginTime} />
                        <Tooltip title={"Logged in as " + username} arrow>
                            <AccountCircleIcon fontSize="large" />
                        </Tooltip>
                    </Toolbar>
                </AppBar>
                <Drawer
                    variant="permanent"
                    classes={{
                        paper: clsx(classes.drawerPaper, !open && classes.drawerPaperClose),
                    }}
                    open={open}
                >
                    <div className={classes.toolbarIcon}>
                        <IconButton onClick={handleDrawerClose}>
                            <ChevronLeftIcon />
                        </IconButton>
                    </div>
                    <Divider />
                    <List>
                        {routes.map((route, index) => (
                            <ListItemRouterLink
                                key={index}
                                to={route.linkTo ? route.linkTo : "" + route.path}
                                primary={route.pageName}
                                children={route.icon}
                            />
                        ))}
                    </List>
                    <Divider />
                    <div className={classes.bottomItems}>
                        <List>
                            <ListItem button onClick={signout}>
                                <ListItemIcon>
                                    <MeetingRoomIcon />
                                </ListItemIcon>
                                <ListItemText primary="Sign out" />
                            </ListItem>
                        </List>
                    </div>
                </Drawer>
                <Switch>
                    {routes.map((route, index) => (
                        <Route
                            key={index}
                            path={route.path}
                            exact={route.exact}
                            render={() => {
                                switch (route.path) {
                                    case "/settings":
                                        return <route.main username={username} />;
                                    default:
                                        return <route.main />;
                                }
                            }}
                        />
                    ))}
                </Switch>
            </BrowserRouter>
        </div>
    );
}<|MERGE_RESOLUTION|>--- conflicted
+++ resolved
@@ -27,13 +27,9 @@
     MeetingRoom as MeetingRoomIcon,
     VerifiedUser as VerifiedUserIcon,
     AccountCircle as AccountCircleIcon,
-<<<<<<< HEAD
-    AddBox,
     Brightness3,
     Brightness5,
-=======
     AddBox as AddBoxIcon,
->>>>>>> 8616b549
 } from "@material-ui/icons";
 
 import Participants from "./participants/Participants";
@@ -181,7 +177,6 @@
     toggleDarkMode: () => void;
 }
 
-<<<<<<< HEAD
 export default function Navigation({
     username,
     signout,
@@ -190,14 +185,8 @@
     toggleDarkMode,
 }: NavigationProps) {
     const classes = useStyles(darkMode)();
-    const [open, setOpen] = React.useState(false);
-    const [pageName, setPageName] = React.useState("Participants");
-=======
-export default function Navigation({ username, signout, lastLoginTime }: NavigationProps) {
-    const classes = useStyles();
     const [open, setOpen] = React.useState(localStorage.getItem("drawerOpen") === "true");
->>>>>>> 8616b549
-
+    
     const handleDrawerOpen = () => {
         setOpen(true);
         localStorage.setItem("drawerOpen", String(true));
@@ -228,26 +217,6 @@
                         >
                             <MenuIcon />
                         </IconButton>
-<<<<<<< HEAD
-                        <Typography
-                            component="h1"
-                            variant="h6"
-                            color="inherit"
-                            noWrap
-                            className={classes.title}
-                        >
-                            {pageName}
-                        </Typography>
-                        <Tooltip title={darkMode ? "Disable dark mode" : "Enable dark mode"} arrow>
-                            <MuiSwitch
-                                checked={darkMode}
-                                onChange={toggleDarkMode}
-                                color="default"
-                                checkedIcon={<Brightness3 />}
-                                icon={<Brightness5 />}
-                            />
-                        </Tooltip>
-=======
                         <Switch>
                             {routes.map((route, index) => (
                                 <Route key={index} path={route.path} exact={route.exact}>
@@ -263,7 +232,15 @@
                                 </Route>
                             ))}
                         </Switch>
->>>>>>> 8616b549
+                        <Tooltip title={darkMode ? "Disable dark mode" : "Enable dark mode"} arrow>
+                            <MuiSwitch
+                                checked={darkMode}
+                                onChange={toggleDarkMode}
+                                color="default"
+                                checkedIcon={<Brightness3 />}
+                                icon={<Brightness5 />}
+                            />
+                        </Tooltip>
                         <NotificationPopover lastLoginTime={lastLoginTime} />
                         <Tooltip title={"Logged in as " + username} arrow>
                             <AccountCircleIcon fontSize="large" />

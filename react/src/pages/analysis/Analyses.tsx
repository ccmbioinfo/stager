--- conflicted
+++ resolved
@@ -154,13 +154,10 @@
 
     const history = useHistory();
 
-<<<<<<< HEAD
-    const { enqueueSnackbar, closeSnackbar } = useSnackbar();
+    const { enqueueSnackbar } = useSnackbar();
     const { id: paramID } = useParams<{ id: string }>();
     const [paramFilter, setParamFilter] = useState(paramID);
-=======
-    const { enqueueSnackbar } = useSnackbar();
->>>>>>> 7ac9775a
+
 
     useEffect(() => {
         document.title = "Analyses | ST2020";

--- conflicted
+++ resolved
@@ -1,15 +1,9 @@
 import React, { useEffect, useState } from "react";
 import { Box, Button, Chip, Container, Grid, makeStyles, Typography } from "@material-ui/core";
 import { useSnackbar } from "notistack";
-<<<<<<< HEAD
-import GeneAutocomplete from "./Autocomplete";
-import { useVariantsQuery } from "../../hooks";
 import { downloadCsv } from "../../functions";
-=======
-import { downloadCsvResponse } from "../../hooks/utils";
 import { useVariantsQuery } from "../../hooks/variants";
 import GeneAutocomplete from "./Autocomplete";
->>>>>>> 1238be17
 
 interface SearchVariantsPageProps {}
 
